--- conflicted
+++ resolved
@@ -1,7 +1,6 @@
 // For format details, see https://aka.ms/vscode-remote/devcontainer.json or the definition README at
 // https://github.com/microsoft/vscode-dev-containers/tree/master/containers/ubuntu-18.04-git
 {
-<<<<<<< HEAD
 	"name": "Ubuntu 20.04 & Git",
 	"dockerFile": "Dockerfile",
 	"build": {
@@ -9,28 +8,12 @@
 			"APT_MIRROR": "${localEnv:APT_MIRROR}"
 		}
 	},
+  "context": "..",
 	"onCreateCommand": "./install-rust.sh",
 	// The optional 'runArgs' property can be used to specify additional runtime arguments.
 	"runArgs": [
 		// Uncomment the line if you will use a ptrace-based debugger like C++, Go, and Rust.
 	    "--cap-add=SYS_PTRACE", "--security-opt", "seccomp=unconfined",
-=======
-  "name": "Ubuntu 20.04 & Git",
-  "dockerFile": "Dockerfile",
-  "build": {
-    "args": {
-      "APT_MIRROR": "${localEnv:APT_MIRROR}"
-    }
-  },
-  "context": "..",
-  // The optional 'runArgs' property can be used to specify additional runtime arguments.
-  "onCreateCommand": "./install-rust.sh",
-  "runArgs": [
-    // Uncomment the line if you will use a ptrace-based debugger like C++, Go, and Rust.
-    "--cap-add=SYS_PTRACE",
-    "--security-opt",
-    "seccomp=unconfined",
->>>>>>> c3fe7474
 
     // Uncomment the next line to use a non-root user. On Linux, this will prevent
     // new files getting created as root, but you may need to update the USER_UID
