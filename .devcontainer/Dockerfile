#-------------------------------------------------------------------------------------------------------------
# Copyright (c) Microsoft Corporation. All rights reserved.
# Licensed under the MIT License. See https://go.microsoft.com/fwlink/?linkid=2090316 for license information.
#-------------------------------------------------------------------------------------------------------------
FROM ubuntu:focal

# Avoid warnings by switching to noninteractive
ENV DEBIAN_FRONTEND=noninteractive

# This Dockerfile adds a non-root 'vscode' user with sudo access. However, for Linux,
# this user's GID/UID must match your local user UID/GID to avoid permission issues
# with bind mounts. Update USER_UID / USER_GID if yours is not 1000. See
# https://aka.ms/vscode-remote/containers/non-root-user for details.
ARG USERNAME=vscode
ARG USER_UID=1000
ARG USER_GID=$USER_UID

# setup apt / certificates
RUN apt-get update \
    && apt-get -y install --no-install-recommends apt-utils dialog ca-certificates 2>&1

# use apt mirror instead of default archives if specified
# to use, specify the build arg or as an env var on the host machine
# e.g.:
#   mirror://mirrors.ubuntu.com/mirrors.txt
#   mirror://mirrors.ubuntu.com/<country-code>.txt
#   http://<country-code>.archive.ubuntu.com/ubuntu/
#   http://<aws-region>.ec2.archive.ubuntu.com/ubuntu
ARG APT_MIRROR=
RUN if [ ! -z "${APT_MIRROR}" ]; then \
    sed -i \
        -e "s|http://archive.ubuntu.com/ubuntu/|${APT_MIRROR}|" \
        -e "s|http://security.ubuntu.com/ubuntu/|${APT_MIRROR}|" \
        /etc/apt/sources.list \
    ; fi \
    ; grep "^[^#;]" /etc/apt/sources.list

# install base container packages and prep for VSCode
RUN apt-get update \
    # Verify process tools, lsb-release (common in install instructions for CLIs) installed
    && apt-get -y install iproute2 procps lsb-release \
    #
    # Create a non-root user to use if preferred - see https://aka.ms/vscode-remote/containers/non-root-user.
    && groupadd --gid $USER_GID $USERNAME \
    && useradd -s /bin/bash --uid $USER_UID --gid $USER_GID -m $USERNAME \
    # [Optional] Add sudo support for the non-root user
    && apt-get install -y sudo \
    && echo $USERNAME ALL=\(root\) NOPASSWD:ALL > /etc/sudoers.d/$USERNAME\
    && chmod 0440 /etc/sudoers.d/$USERNAME

# Add test tool chain
# NOTE: newer version of the compilers are not
#    provided by stock distributions
#    and are provided by the /test toolchain
# RUN apt-get -y install software-properties-common \
#     && add-apt-repository ppa:ubuntu-toolchain-r/test \
#    && apt-get update

# Install common compilation tools
RUN apt-get -y install git build-essential pkg-config autoconf automake libtool bison flex sed perl libpq-dev parallel libunwind-dev curl

# Update compiler tools
<<<<<<< HEAD
RUN apt-get -y install libstdc++-10-dev clang-format-12 ccache
=======
RUN apt-get -y install libstdc++-8-dev clang-format-10 ccache 
>>>>>>> c3fe7474

# gcc
RUN apt-get -y install cpp-10 gcc-10 g++-10
# clang
<<<<<<< HEAD
RUN apt-get -y install clang-12 llvm-12
=======
RUN apt-get -y install clang-10 llvm-10 lldb-10
>>>>>>> c3fe7474
# rust
ENV PATH "/root/.cargo/bin:$PATH"

# clang by default
ENV CC=clang-12
ENV CXX=clang++-12

# Install postgresql to enable tests under make check
RUN apt-get -y install postgresql
COPY ../pg_hba.conf /etc/postgresql/12/main/

# Set up locale
RUN sed -i -e 's/# en_US.UTF-8 UTF-8/en_US.UTF-8 UTF-8/' /etc/locale.gen \
    && locale-gen

ENV LANG en_US.UTF-8
ENV LANGUAGE en_US:en
ENV LC_ALL en_US.UTF-8

# Switch back to dialog for any ad-hoc use of apt-get
ENV DEBIAN_FRONTEND=

# nodejs
RUN curl -sL https://deb.nodesource.com/setup_14.x | bash - && \
    apt-get -y install nodejs && apt-get clean

RUN npm install -g xunit-viewer<|MERGE_RESOLUTION|>--- conflicted
+++ resolved
@@ -60,20 +60,13 @@
 RUN apt-get -y install git build-essential pkg-config autoconf automake libtool bison flex sed perl libpq-dev parallel libunwind-dev curl
 
 # Update compiler tools
-<<<<<<< HEAD
 RUN apt-get -y install libstdc++-10-dev clang-format-12 ccache
-=======
-RUN apt-get -y install libstdc++-8-dev clang-format-10 ccache 
->>>>>>> c3fe7474
 
 # gcc
 RUN apt-get -y install cpp-10 gcc-10 g++-10
-# clang
-<<<<<<< HEAD
-RUN apt-get -y install clang-12 llvm-12
-=======
-RUN apt-get -y install clang-10 llvm-10 lldb-10
->>>>>>> c3fe7474
+
+RUN apt-get -y install clang-12 llvm-12 lldb-10
+
 # rust
 ENV PATH "/root/.cargo/bin:$PATH"
 
