--- conflicted
+++ resolved
@@ -17,14 +17,6 @@
 
 ## Build Docker Image
 
-<<<<<<< HEAD
-Use the following command to build a local docker image:
-
-```bash
-export TAG=kinesis-core:local
-docker build -t $TAG . -f docker/Dockerfile.kinesis
-```
-=======
 Use the following command to build a local docker image with debug symbol and test suites:
 
 ```bash
@@ -50,5 +42,4 @@
 ./runTests.sh testReport.xml
 ```
 
-You can also execute `./runTests.sh` from VSCode devcontainer, BUT make sure you first build the source code using `make -j $(nproc)`.
->>>>>>> 50eac04c
+You can also execute `./runTests.sh` from VSCode devcontainer, BUT make sure you first build the source code using `make -j $(nproc)`.