--- conflicted
+++ resolved
@@ -165,13 +165,8 @@
 
     TESTING_UPGRADE_DESIRED_FEE = LedgerManager::GENESIS_LEDGER_BASE_FEE;
     TESTING_UPGRADE_RESERVE = LedgerManager::GENESIS_LEDGER_BASE_RESERVE;
-<<<<<<< HEAD
-    TESTING_UPGRADE_DESIRED_PERCENTAGE_FEE =
-        LedgerManager::GENESIS_LEDGER_PERCENTAGE_FEE;
-=======
     TESTING_UPGRADE_DESIRED_PERCENTAGE_FEE =  LedgerManager::GENESIS_LEDGER_PERCENTAGE_FEE;
     TESTING_UPGRADE_DESIRED_MAX_FEE =  LedgerManager::GENESIS_LEDGER_MAX_FEE;
->>>>>>> 51b096f5
     TESTING_UPGRADE_MAX_TX_SET_SIZE = 50;
 
     HTTP_PORT = DEFAULT_PEER_PORT + 1;
