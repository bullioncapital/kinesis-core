#pragma once
// Copyright 2014 Stellar Development Foundation and contributors. Licensed
// under the Apache License, Version 2.0. See the COPYING file at the root
// of this distribution or at http://www.apache.org/licenses/LICENSE-2.0

#include "crypto/SecretKey.h"
#include "lib/util/cpptoml.h"
#include "overlay/StellarXDR.h"
#include "util/SecretValue.h"
#include "util/Timer.h"
#include "util/UnorderedMap.h"

#include <map>
#include <memory>
#include <optional>
#include <set>
#include <string>

#define DEFAULT_PEER_PORT 11625

namespace stellar
{
extern bool gIsProductionNetwork;

struct HistoryArchiveConfiguration
{
    std::string mName;
    std::string mGetCmd;
    std::string mPutCmd;
    std::string mMkdirCmd;
};

enum class ValidationThresholdLevels : int
{
    SIMPLE_MAJORITY = 0,
    BYZANTINE_FAULT_TOLERANCE = 1,
    ALL_REQUIRED = 2
};

class Config : public std::enable_shared_from_this<Config>
{
    enum class ValidatorQuality : int
    {
        VALIDATOR_LOW_QUALITY = 0,
        VALIDATOR_MED_QUALITY = 1,
        VALIDATOR_HIGH_QUALITY = 2,
        VALIDATOR_CRITICAL_QUALITY = 3
    };

    struct ValidatorEntry
    {
        std::string mName;
        std::string mHomeDomain;
        ValidatorQuality mQuality;
        PublicKey mKey;
        bool mHasHistory;
    };

    void validateConfig(ValidationThresholdLevels thresholdLevel);
    void loadQset(std::shared_ptr<cpptoml::table> group, SCPQuorumSet& qset,
                  uint32 level);

    void processConfig(std::shared_ptr<cpptoml::table>);

    void parseNodeID(std::string configStr, PublicKey& retKey);
    void parseNodeID(std::string configStr, PublicKey& retKey, SecretKey& sKey,
                     bool isSeed);

    void parseNodeIDsIntoSet(std::shared_ptr<cpptoml::table> t,
                             std::string const& configStr,
                             std::set<PublicKey>& keySet);

    std::string expandNodeID(std::string const& s) const;
    void addValidatorName(std::string const& pubKeyStr,
                          std::string const& name);
    void addHistoryArchive(std::string const& name, std::string const& get,
                           std::string const& put, std::string const& mkdir);

    std::string toString(ValidatorQuality q) const;
    ValidatorQuality parseQuality(std::string const& q) const;

    std::vector<ValidatorEntry> parseValidators(
        std::shared_ptr<cpptoml::base> validators,
        UnorderedMap<std::string, ValidatorQuality> const& domainQualityMap);

    UnorderedMap<std::string, ValidatorQuality>
    parseDomainsQuality(std::shared_ptr<cpptoml::base> domainsQuality);

    static SCPQuorumSet
    generateQuorumSetHelper(std::vector<ValidatorEntry>::const_iterator begin,
                            std::vector<ValidatorEntry>::const_iterator end,
                            ValidatorQuality curQuality);

    static SCPQuorumSet
    generateQuorumSet(std::vector<ValidatorEntry> const& validators);

    void addSelfToValidators(
        std::vector<ValidatorEntry>& validators,
        UnorderedMap<std::string, ValidatorQuality> const& domainQualityMap);

    void verifyHistoryValidatorsBlocking(
        std::vector<ValidatorEntry> const& validators);

    void verifyLoadGenOpCountForTestingConfigs();

    std::vector<std::chrono::microseconds> mOpApplySleepTimeForTesting;

  public:
    static const uint32 CURRENT_LEDGER_PROTOCOL_VERSION;

    typedef std::shared_ptr<Config> pointer;

    enum TestDbMode
    {
        TESTDB_DEFAULT,
        TESTDB_IN_MEMORY_SQLITE,
        TESTDB_ON_DISK_SQLITE,
#ifdef USE_POSTGRES
        TESTDB_POSTGRESQL,
#endif
        TESTDB_MODES
    };

    // application config

    // The default way stellar-core starts is to load the state from disk and
    // start a consensus round (if node is validating), then maybe trigger
    // catchup. If you need different behavior you need to use new-db or
    // --wait-for-consensus option which sets the following flag to false:

    // SCP will start running immediately using the current local state to
    // participate in consensus
    bool FORCE_SCP;

    // This is a mode for testing. It prevents you from trying to connect to
    // other peers
    bool RUN_STANDALONE;

    // Mode for testing. Ledger will only close when told to over http
    bool MANUAL_CLOSE;

    // Whether to catchup "completely" (replaying all history); default is
    // false,
    // meaning catchup "minimally", using deltas to the most recent snapshot.
    bool CATCHUP_COMPLETE;

    // Number of "recent" ledgers before the current ledger to include in a
    // "minimal" catchup. Default is 0, and if CATCHUP_COMPLETE is set to
    // true, this is ignored.
    //
    // If you want, say, a week of history, set this to 120000.
    uint32_t CATCHUP_RECENT;

    // Interval between automatic maintenance executions
    std::chrono::seconds AUTOMATIC_MAINTENANCE_PERIOD;

    // Number of unneeded rows in each table that will be removed during one
    // maintenance run
    uint32_t AUTOMATIC_MAINTENANCE_COUNT;

    // Interval between automatic invocations of self-check.
    std::chrono::seconds AUTOMATIC_SELF_CHECK_PERIOD;

    // A config parameter that enables synthetic load generation on demand,
    // using the `generateload` runtime command (see CommandHandler.cpp). This
    // option only exists for stress-testing and should not be enabled in
    // production networks.
    bool ARTIFICIALLY_GENERATE_LOAD_FOR_TESTING;

    // A config parameter that reduces ledger close time to 1s and checkpoint
    // frequency to every 8 ledgers. Do not ever set this in production, as it
    // will make your history archives incompatible with those of anyone else.
    bool ARTIFICIALLY_ACCELERATE_TIME_FOR_TESTING;

    // A config parameter to override the close time (in seconds). Do not use
    // in production as it may render the network unstable.
    uint32 ARTIFICIALLY_SET_CLOSE_TIME_FOR_TESTING;

    // A config parameter that avoids resolving FutureBuckets before writing
    // them to the database's persistent state; this option exists only
    // for stress-testing the ability to resume from an interrupted merge,
    // and should be false in all normal cases.
    bool ARTIFICIALLY_PESSIMIZE_MERGES_FOR_TESTING;

    // A config parameter that avoids counting level 0 merge events and those
    // within Bucket::fresh; this option exists only for calculating adjustments
    // to the expected count of merges when stopping and resuming merges,
    // and should be false in all normal cases.
    bool ARTIFICIALLY_REDUCE_MERGE_COUNTS_FOR_TESTING;

    // A config parameter that forces replay to use the newest bucket logic;
    // this implicitly means that replay will _not_ check bucket-list hashes
    // along the way, but rather will use the stated hashes from ledger headers
    // _in place of_ the real bucket list hash. This should only be enabled when
    // testing since it completely defeats the state-integrity checking of the
    // system.
    bool ARTIFICIALLY_REPLAY_WITH_NEWEST_BUCKET_LOGIC_FOR_TESTING;

    // A config parameter that forces a delay in state rebuild via buckets in
    // captive core. This is useful for testing how stellar-core buffers ledgers
    // during captive core fast restart.
    std::chrono::seconds ARTIFICIALLY_DELAY_BUCKET_APPLICATION_FOR_TESTING;

    // A config parameter that forces stellar-core to sleep every time a task is
    // picked up from the scheduler. This is useful to imitate a "slow" node.
    // This config should only be enabled when testing.
    std::chrono::microseconds ARTIFICIALLY_SLEEP_MAIN_THREAD_FOR_TESTING;

    // Config parameters that force transaction application during ledger
    // close to sleep for a certain amount of time.
    // The probability that it sleeps for
    // OP_APPLY_SLEEP_TIME_DURATION_FOR_TESTING[i] microseconds is
    // OP_APPLY_SLEEP_TIME_WEIGHT_FOR_TESTING[i] divided by
    // (OP_APPLY_SLEEP_TIME_WEIGHT_FOR_TESTING[0] +
    // OP_APPLY_SLEEP_TIME_WEIGHT_FOR_TESTING[1] + ...) for each i. These
    // options are only for consensus and overlay simulation testing. These two
    // must be used together.
    std::vector<std::chrono::microseconds>
        OP_APPLY_SLEEP_TIME_DURATION_FOR_TESTING;
    std::vector<uint32> OP_APPLY_SLEEP_TIME_WEIGHT_FOR_TESTING;

    // Config parameters that LoadGen uses to decide the number of operations
    // to include in each transaction and its distribution.
    // The probability that transactions will contain COUNT[i] operations
    // is DISTRIBUTION[i] / (DISTRIBUTION[0] + DISTRIBUTION[1] + ...) for each
    // i.
    std::vector<unsigned short> LOADGEN_OP_COUNT_FOR_TESTING;
    std::vector<uint32> LOADGEN_OP_COUNT_DISTRIBUTION_FOR_TESTING;

    // Waits for merges to complete before applying transactions during catchup
    bool CATCHUP_WAIT_MERGES_TX_APPLY_FOR_TESTING;

    // A config parameter that controls how many messages from a particular peer
    // core can process simultaneously. If core is at capacity, it temporarily
    // stops reading from a peer until it completes processing of at least one
    // in-flight message. This config only takes effect if
    // ENABLE_OVERLAY_FLOW_CONTROL=true.
    uint32_t PEER_READING_CAPACITY;

    // A config parameter that controls how many flood messages (tx or SCP) from
    // a particular peer core can process simultaneously. This config only takes
    // effect if ENABLE_OVERLAY_FLOW_CONTROL=true.
    uint32_t PEER_FLOOD_READING_CAPACITY;

    // A config parameter that allows core to enable or disable flow control
    // when communicating with peers.
    bool ENABLE_OVERLAY_FLOW_CONTROL;

    // When flow control is enabled, peer asks for more data every time it
    // processes `FLOW_CONTROL_SEND_MORE_BATCH_SIZE` messages
    uint32_t FLOW_CONTROL_SEND_MORE_BATCH_SIZE;

    // A config parameter that allows a node to generate buckets. This should
    // be set to `false` only for testing purposes.
    bool MODE_ENABLES_BUCKETLIST;

    // A config parameter that uses a never-committing ledger. This means that
    // all ledger entries will be kept in memory, and not persisted to DB
    // (relevant tables won't even be created). This should not be set for
    // production validators.
    bool MODE_USES_IN_MEMORY_LEDGER;

    // A config parameter that can be set to true (in a captive-core
    // configuration) to delay emitting metadata by one ledger.
    bool EXPERIMENTAL_PRECAUTION_DELAY_META;

    // A config parameter that stores historical data, such as transactions,
    // fees, and scp history in the database
    bool MODE_STORES_HISTORY_MISC;

    // A config parameter that stores ledger headers in the database
    bool MODE_STORES_HISTORY_LEDGERHEADERS;

    // A config parameter that controls whether core automatically catches up
    // when it has buffered enough input; if false an out-of-sync node will
    // remain out-of-sync, buffering ledgers from the network in memory until
    // it is halted.
    bool MODE_DOES_CATCHUP;

    // A config parameter that controls whether the application starts the
    // overlay on startup, or waits for a later startup after performing some
    // other pre-overlay-start operations (eg. offline catchup).
    bool MODE_AUTO_STARTS_OVERLAY;

    // A config to allow connections to localhost
    // this should only be enabled when testing as it's a security issue
    bool ALLOW_LOCALHOST_FOR_TESTING;

    // Set to use config file values for genesis ledger
    // not setable in config file - only tests are allowed to do this
    bool USE_CONFIG_FOR_GENESIS;

#ifdef _KINESIS
    bool KINESIS_TESTING_DEFAULT_LEDGER;
#endif

    // This is the number of failures you want to be able to tolerate.
    // You will need at least 3f+1 nodes in your quorum set.
    // If you don't have enough in your quorum set to tolerate the level you
    //  set here stellar-core won't run.
    int32_t FAILURE_SAFETY;

    // If set to true allows you to specify an unsafe quorum set.
    // Otherwise it won't start if you have your threshold % set too low.
    // You might want to set this if you are running your own network and
    //  aren't concerned with byzantine failures.
    bool UNSAFE_QUORUM;

    // If set to true, bucket GC will not be performed. It can lead to massive
    // disk usage, but it is useful for recovering of nodes.
    bool DISABLE_BUCKET_GC;

    // If set to true, writing an XDR file (a bucket or a checkpoint) will not
    // be followed by an fsync on the file. This in turn means that XDR files
    // (which hold the canonical state of the ledger) may be corrupted if the
    // operating system suddenly crashes or loses power, causing the node to
    // diverge and get stuck on restart, or potentially even publish bad
    // history. This option only exists as an escape hatch if the local
    // filesystem is so unusably slow that you prefer operating without
    // durability guarantees. Do not set it to true unless you're very certain
    // you want to make that trade.
    bool DISABLE_XDR_FSYNC;

    // Number of most recent ledgers to remember. Defaults to 12, or
    // approximately ~1 min of network activity.
    uint32 MAX_SLOTS_TO_REMEMBER;

    // A string specifying a stream to write fine-grained metadata to for each
    // ledger close while running. This will be opened at startup and
    // synchronously streamed-to during both catchup and live ledger-closing.
    //
    // Streams may be specified either as a pathname (typically a named FIFO on
    // POSIX or a named pipe on Windows, though plain files also work) or a
    // string of the form "fd:N" for some integer N which, on POSIX, specifies
    // the existing open file descriptor N inherited by the process (for example
    // to write to an anonymous pipe).
    //
    // As a further safety check, this option is mutually exclusive with
    // NODE_IS_VALIDATOR, as its typical use writing to a pipe with a reader
    // process on the other end introduces a potentially-unbounded synchronous
    // delay in closing a ledger, and should not be used on a node participating
    // in consensus, only a passive "watcher" node.
    std::string METADATA_OUTPUT_STREAM;

    // Number of ledgers worth of transaction metadata to preserve on disk for
    // debugging purposes. These records are automatically maintained and
    // rotated during processing, and are helpful for recovery in case of a
    // serious error; they should only be reduced or disabled if disk space is
    // at a premium.
    uint32_t METADATA_DEBUG_LEDGERS;

    // Set of cursors added at each startup with value '1'.
    std::vector<std::string> KNOWN_CURSORS;

    // maximum protocol version supported by the application, can be overridden
    // in tests
    uint32_t LEDGER_PROTOCOL_VERSION;
    // min ledger version for which internal errors are reported with high
    // severity
    uint32_t LEDGER_PROTOCOL_MIN_VERSION_INTERNAL_ERROR_REPORT;
    VirtualClock::system_time_point TESTING_UPGRADE_DATETIME;

    // maximum allowed drift for close time when joining the network for the
    // first time
    time_t MAXIMUM_LEDGER_CLOSETIME_DRIFT;

    // note: all versions in the range
    // [OVERLAY_PROTOCOL_MIN_VERSION, OVERLAY_PROTOCOL_VERSION] must be handled
    uint32_t OVERLAY_PROTOCOL_MIN_VERSION; // min overlay version understood
    uint32_t OVERLAY_PROTOCOL_VERSION;     // max overlay version understood
    std::string VERSION_STR;
    std::string LOG_FILE_PATH;
    bool LOG_COLOR;
    std::string BUCKET_DIR_PATH;
<<<<<<< HEAD

    // Ledger protocol version for testing purposes. Defaulted to
    // LEDGER_PROTOCOL_VERSION. Used in the following scenarios: 1. to specify
    // the genesis ledger version (only when USE_CONFIG_FOR_GENESIS is true) 2.
    // as the protocol version for Upgrades.
    uint32_t TESTING_UPGRADE_LEDGER_PROTOCOL_VERSION;
    uint32_t TESTING_UPGRADE_DESIRED_FEE; // in stroops
    uint32_t TESTING_UPGRADE_RESERVE;     // in stroops
=======
    uint32_t TESTING_UPGRADE_DESIRED_FEE;            // in stroops
    uint32_t TESTING_UPGRADE_RESERVE;                // in stroops
>>>>>>> 88833df1
    uint32_t TESTING_UPGRADE_DESIRED_PERCENTAGE_FEE; // in basis points
    uint64_t TESTING_UPGRADE_DESIRED_MAX_FEE; // max fee in stroops
    uint32_t TESTING_UPGRADE_MAX_TX_SET_SIZE;
    uint32_t TESTING_UPGRADE_FLAGS;
    unsigned short HTTP_PORT; // what port to listen for commands
    bool PUBLIC_HTTP_PORT;    // if you accept commands from not localhost
    int HTTP_MAX_CLIENT;      // maximum number of http clients, i.e backlog
    std::string NETWORK_PASSPHRASE; // identifier for the network

    // overlay config
    unsigned short PEER_PORT;
    unsigned short TARGET_PEER_CONNECTIONS;
    unsigned short MAX_PENDING_CONNECTIONS;
    int MAX_ADDITIONAL_PEER_CONNECTIONS;
    unsigned short MAX_INBOUND_PENDING_CONNECTIONS;
    unsigned short MAX_OUTBOUND_PENDING_CONNECTIONS;
    unsigned short PEER_AUTHENTICATION_TIMEOUT;
    unsigned short PEER_TIMEOUT;
    unsigned short PEER_STRAGGLER_TIMEOUT;
    int MAX_BATCH_WRITE_COUNT;
    int MAX_BATCH_WRITE_BYTES;
    double FLOOD_OP_RATE_PER_LEDGER;
    int FLOOD_TX_PERIOD_MS;
    int32_t FLOOD_ARB_TX_BASE_ALLOWANCE;
    double FLOOD_ARB_TX_DAMPING_FACTOR;
    static constexpr size_t const POSSIBLY_PREFERRED_EXTRA = 2;
    static constexpr size_t const REALLY_DEAD_NUM_FAILURES_CUTOFF = 120;

    // survey config
    std::set<PublicKey> SURVEYOR_KEYS;

    // Peers we will always try to stay connected to
    std::vector<std::string> PREFERRED_PEERS;
    std::vector<std::string> KNOWN_PEERS;

    // Preference can also be expressed by peer pubkey
    std::set<PublicKey> PREFERRED_PEER_KEYS;

    // Whether to exclude peers that are not preferred.
    bool PREFERRED_PEERS_ONLY;

    // thread-management config
    int WORKER_THREADS;

    // process-management config
    size_t MAX_CONCURRENT_SUBPROCESSES;

    // SCP config
    SecretKey NODE_SEED;
    bool NODE_IS_VALIDATOR;
    stellar::SCPQuorumSet QUORUM_SET;
    // this node's home domain
    std::string NODE_HOME_DOMAIN;

    // Whether to run online quorum intersection checks.
    bool QUORUM_INTERSECTION_CHECKER;

    // Invariants
    std::vector<std::string> INVARIANT_CHECKS;

    std::map<std::string, std::string> VALIDATOR_NAMES;

    // History config
    std::map<std::string, HistoryArchiveConfiguration> HISTORY;

    // Database config
    SecretValue DATABASE;

    std::vector<std::string> COMMANDS;
    std::vector<std::string> REPORT_METRICS;

    // Data layer cache configuration
    // - ENTRY_CACHE_SIZE controls the maximum number of LedgerEntry objects
    //   that will be stored in the cache
    size_t ENTRY_CACHE_SIZE;

    // Data layer prefetcher configuration
    // - PREFETCH_BATCH_SIZE determines how many records we'll prefetch per
    // SQL load. Note that it should be significantly smaller than size of
    // the entry cache
    size_t PREFETCH_BATCH_SIZE;

    // If set to true, the application will halt when an internal error is
    // encountered during applying a transaction. Otherwise, the
    // txINTERNAL_ERROR transaction is created but not applied.
    // Enabling this is useful for debugging the transaction errors caused by
    // the core's internal errors via catching them early.
    // The default value is false.
    bool HALT_ON_INTERNAL_TRANSACTION_ERROR;

#ifdef BUILD_TESTS
    // If set to true, the application will be aware this run is for a test
    // case.  This is used right now in the signal handler to exit() instead of
    // doing a graceful shutdown
    bool TEST_CASES_ENABLED;
#endif

#ifdef BEST_OFFER_DEBUGGING
    bool BEST_OFFER_DEBUGGING_ENABLED;
#endif

    // Any transaction that reaches the TransactionQueue will be rejected if it
    // contains an operation in this list.
    std::vector<OperationType> EXCLUDE_TRANSACTIONS_CONTAINING_OPERATION_TYPE;

    Config();

    void load(std::string const& filename);
    void load(std::istream& in);

    // fixes values of connection-relates settings
    void adjust();

    std::string toShortString(NodeID const& pk) const;

    // fullKey true => returns full StrKey corresponding to pk
    //  otherwise, returns alias or shortString equivalent
    std::string toStrKey(PublicKey const& pk, bool fullKey) const;

    bool resolveNodeID(std::string const& s, PublicKey& retKey) const;

    std::chrono::seconds getExpectedLedgerCloseTime() const;

    void setInMemoryMode();
    bool isInMemoryMode() const;
    bool isInMemoryModeWithoutMinimalDB() const;
    bool modeStoresAllHistory() const;
    bool modeStoresAnyHistory() const;

    void logBasicInfo();
    void setNoListen();
    void setNoPublish();

    // function to stringify a quorum set
    std::string toString(SCPQuorumSet const& qset);

    // A special name to be used for stdin in stead of a file name in command
    // line arguments.
    static std::string const STDIN_SPECIAL_NAME;

    void processOpApplySleepTimeForTestingConfigs();

    std::chrono::seconds HISTOGRAM_WINDOW_SIZE;
};
}<|MERGE_RESOLUTION|>--- conflicted
+++ resolved
@@ -372,8 +372,6 @@
     std::string LOG_FILE_PATH;
     bool LOG_COLOR;
     std::string BUCKET_DIR_PATH;
-<<<<<<< HEAD
-
     // Ledger protocol version for testing purposes. Defaulted to
     // LEDGER_PROTOCOL_VERSION. Used in the following scenarios: 1. to specify
     // the genesis ledger version (only when USE_CONFIG_FOR_GENESIS is true) 2.
@@ -381,10 +379,6 @@
     uint32_t TESTING_UPGRADE_LEDGER_PROTOCOL_VERSION;
     uint32_t TESTING_UPGRADE_DESIRED_FEE; // in stroops
     uint32_t TESTING_UPGRADE_RESERVE;     // in stroops
-=======
-    uint32_t TESTING_UPGRADE_DESIRED_FEE;            // in stroops
-    uint32_t TESTING_UPGRADE_RESERVE;                // in stroops
->>>>>>> 88833df1
     uint32_t TESTING_UPGRADE_DESIRED_PERCENTAGE_FEE; // in basis points
     uint64_t TESTING_UPGRADE_DESIRED_MAX_FEE; // max fee in stroops
     uint32_t TESTING_UPGRADE_MAX_TX_SET_SIZE;
