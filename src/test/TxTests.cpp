--- conflicted
+++ resolved
@@ -245,11 +245,7 @@
         {
             if (tx->getResultCode() != txFAILED)        
             {
-<<<<<<< HEAD
-                REQUIRE(checkResult == tx->getResult());
-=======
                  REQUIRE(checkResult == tx->getResult());
->>>>>>> 51b096f5
             }
             else
             {
@@ -535,13 +531,8 @@
 {
     // int64_t bidFee = fee;
 
-<<<<<<< HEAD
-    auto baseFee =
-        ((int64_t)app.getLedgerManager().getLastTxFee()) * std::max<int64_t>(1, ops.size());
-=======
     auto baseFee = ((int64_t)app.getLedgerManager().getLastTxFee()) *
                    std::max<int64_t>(1, ops.size());
->>>>>>> 51b096f5
 
     // apply base percentage fee
     // affect: create_account and payment ops
@@ -568,12 +559,8 @@
         }
     }
 
-<<<<<<< HEAD
-    accumulatedBasePercentageFee +=(int64_t)(totalAmount * basePercentageFeeRate);
-=======
     accumulatedBasePercentageFee +=
         (int64_t)(totalAmount * basePercentageFeeRate);
->>>>>>> 51b096f5
     int64_t totalFee = baseFee + accumulatedBasePercentageFee;
     return totalFee;
 }
@@ -585,18 +572,6 @@
 {
     TransactionEnvelope e(ENVELOPE_TYPE_TX_V0);
     e.v0().tx.sourceAccountEd25519 = from.getPublicKey().ed25519();
-<<<<<<< HEAD
-#ifdef _KINESIS
-    e.v1().tx.fee = getKinesisTrxFee(app, ops);
-#else
-    e.v0().tx.fee =
-        fee != 0 ? fee
-                 : static_cast<uint32_t>(
-                       (ops.size() * app.getLedgerManager().getLastTxFee()) &
-                       UINT32_MAX);
-#endif
-    std::cout << "bidFee: " << e.v1().tx.fee << std::endl;
-=======
     #ifdef _KINESIS
         e.v0().tx.fee = getKinesisTrxFee(app, ops);
     #else
@@ -606,7 +581,6 @@
                            (ops.size() * app.getLedgerManager().getLastTxFee()) &
                            UINT32_MAX);
     #endif
->>>>>>> 51b096f5
     e.v0().tx.seqNum = seq;
     std::copy(std::begin(ops), std::end(ops),
               std::back_inserter(e.v0().tx.operations));
@@ -624,18 +598,6 @@
 {
     TransactionEnvelope e(ENVELOPE_TYPE_TX);
     e.v1().tx.sourceAccount = toMuxedAccount(from.getPublicKey());
-<<<<<<< HEAD
-#ifdef _KINESIS
-    e.v1().tx.fee = getKinesisTrxFee(app, ops);
-#else
-    e.v1().tx.fee =
-        fee != 0 ? fee
-                 : static_cast<uint32_t>(
-                       (ops.size() * app.getLedgerManager().getLastTxFee()) &
-                       UINT32_MAX);
-#endif
-    std::cout << "bidFee: " << e.v1().tx.fee << std::endl;
-=======
    #ifdef _KINESIS
        e.v1().tx.fee = getKinesisTrxFee(app, ops);
    #else
@@ -645,7 +607,6 @@
                           (ops.size() * app.getLedgerManager().getLastTxFee()) &
                           UINT32_MAX);
    #endif
->>>>>>> 51b096f5
     e.v1().tx.seqNum = seq;
     std::copy(std::begin(ops), std::end(ops),
               std::back_inserter(e.v1().tx.operations));
