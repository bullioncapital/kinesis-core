--- conflicted
+++ resolved
@@ -7,13 +7,9 @@
 //   Bucket list for hashing
 //   array of ledgerentries for sending deltas
 
-<<<<<<< HEAD
 %#include "generated/FBAXDR.h"
-=======
+
 namespace stellar {
->>>>>>> 264a91df
-
-namespace stellarxdr {
 
 // messages
 typedef opaque uint512[64];
@@ -188,61 +184,6 @@
 
 
 
-<<<<<<< HEAD
-=======
-// FBA  messages
-struct Ballot
-{
-	int index;						// n			
-	uint256 previousLedgerHash;		// x
-    uint256 txSetHash;				// x
-	uint64 closeTime;				// x
-	int32 baseFee;					// x
-};
-
-struct SlotBallot
-{
-	uint32 ledgerIndex;				// the slot	
-
-    Ballot ballot;
-};
-
-enum FBAStatementType
-{
-	PREPARE,
-	PREPARED,
-	COMMIT,
-	COMMITTED,
-	EXTERNALIZED,
-	UNKNOWN
-};
-
-struct FBAContents
-{
-	SlotBallot slotBallot;
-	uint256 quorumSetHash;
-	
-	union switch (FBAStatementType type)
-	{
-		case PREPARE:
-			Ballot excepted<>;
-		case PREPARED:
-		case COMMIT:
-		case COMMITTED:
-		case EXTERNALIZED:
-		case UNKNOWN:
-			void;		
-	} body;
-};
-
-struct FBAEnvelope
-{
-	uint256 nodeID;
-    uint256 signature;
-	FBAContents contents;
-};
-
->>>>>>> 264a91df
 enum LedgerTypes {
   NONE,
   ACCOUNT,
@@ -305,17 +246,7 @@
    OfferEntry offer;
 };
 
-<<<<<<< HEAD
-struct Peer
-=======
-struct QuorumSetDesc
-{
-    uint32 threshold;
-    uint256 validators<>;
-};
-
 struct PeerAddress
->>>>>>> 264a91df
 {
     uint32 ip;
     uint32 port;
@@ -414,8 +345,7 @@
 	case GET_QUORUMSET:		
 		uint256 qSetHash;	
 	case QUORUMSET:
-		QuorumSetDesc quorumSet;
-
+		QuorumSetDesc qSet;
 	case FBA_MESSAGE:
 		Envelope fbaMessage;
 };
