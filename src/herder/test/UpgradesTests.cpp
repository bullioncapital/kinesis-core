// Copyright 2017 Stellar Development Foundation and contributors. Licensed
// under the Apache License, Version 2.0. See the COPYING file at the root
// of this distribution or at http://www.apache.org/licenses/LICENSE-2.0

#include "bucket/BucketInputIterator.h"
#include "bucket/BucketTests.h"
#include "herder/Herder.h"
#include "herder/HerderImpl.h"
#include "herder/LedgerCloseData.h"
#include "herder/Upgrades.h"
#include "history/HistoryArchiveManager.h"
#include "history/test/HistoryTestsUtils.h"
#include "ledger/LedgerTxn.h"
#include "ledger/LedgerTxnEntry.h"
#include "ledger/LedgerTxnHeader.h"
#include "ledger/TrustLineWrapper.h"
#include "lib/catch.hpp"
#include "simulation/Simulation.h"
#include "test/TestExceptions.h"
#include "test/TestMarket.h"
#include "test/TestUtils.h"
#include "test/test.h"
#include "transactions/SignatureUtils.h"
#include "transactions/SponsorshipUtils.h"
#include "transactions/TransactionUtils.h"
#include "util/StatusManager.h"
#include "util/Timer.h"
#include "util/XDRCereal.h"
#include <fmt/format.h>
#include <optional>
#include <xdrpp/marshal.h>

using namespace stellar;
using namespace stellar::txtest;

struct LedgerUpgradeableData
{
    LedgerUpgradeableData()
    {
    }
    LedgerUpgradeableData(uint32_t v, uint32_t f, uint32_t txs, uint32_t r)
        : ledgerVersion(v), baseFee(f), maxTxSetSize(txs), baseReserve(r)
    {
    }
    uint32_t ledgerVersion{0};
    uint32_t baseFee{0};
    uint32_t maxTxSetSize{0};
    uint32_t baseReserve{0};
};

struct LedgerUpgradeNode
{
    LedgerUpgradeableData desiredUpgrades;
    VirtualClock::system_time_point preferredUpgradeDatetime;
};

struct LedgerUpgradeCheck
{
    VirtualClock::system_time_point time;
    std::vector<LedgerUpgradeableData> expected;
};

namespace
{
void
simulateUpgrade(std::vector<LedgerUpgradeNode> const& nodes,
                std::vector<LedgerUpgradeCheck> const& checks,
                bool checkUpgradeStatus = false)
{
    auto networkID = sha256(getTestConfig().NETWORK_PASSPHRASE);
    historytestutils::TmpDirHistoryConfigurator configurator{};
    auto simulation =
        std::make_shared<Simulation>(Simulation::OVER_LOOPBACK, networkID);
    simulation->setCurrentVirtualTime(genesis(0, 0));

    // configure nodes
    auto keys = std::vector<SecretKey>{};
    auto configs = std::vector<Config>{};
    for (size_t i = 0; i < nodes.size(); i++)
    {
        keys.push_back(
            SecretKey::fromSeed(sha256("NODE_SEED_" + std::to_string(i))));
        configs.push_back(simulation->newConfig());
        // disable upgrade from config
        configs.back().TESTING_UPGRADE_DATETIME =
            VirtualClock::system_time_point();
        configs.back().USE_CONFIG_FOR_GENESIS = false;
        // first node can write to history, all can read
        configurator.configure(configs.back(), i == 0);
    }

    // first two only depend on each other
    // this allows to test for v-blocking properties
    // on the 3rd node
    auto qSet = SCPQuorumSet{};
    qSet.threshold = 2;
    qSet.validators.push_back(keys[0].getPublicKey());
    qSet.validators.push_back(keys[1].getPublicKey());
    qSet.validators.push_back(keys[2].getPublicKey());

    auto setUpgrade = [](std::optional<uint32>& o, uint32 v) {
        o = std::make_optional<uint32>(v);
    };
    // create nodes
    for (size_t i = 0; i < nodes.size(); i++)
    {
        auto app = simulation->addNode(keys[i], qSet, &configs[i]);

        auto& upgradeTime = nodes[i].preferredUpgradeDatetime;

        if (upgradeTime.time_since_epoch().count() != 0)
        {
            auto& du = nodes[i].desiredUpgrades;
            Upgrades::UpgradeParameters upgrades;
            setUpgrade(upgrades.mBaseFee, du.baseFee);
            setUpgrade(upgrades.mBaseReserve, du.baseReserve);
            setUpgrade(upgrades.mMaxTxSetSize, du.maxTxSetSize);
            setUpgrade(upgrades.mProtocolVersion, du.ledgerVersion);
            upgrades.mUpgradeTime = upgradeTime;
            app->getHerder().setUpgrades(upgrades);
        }
    }

    simulation->getNode(keys[0].getPublicKey())
        ->getHistoryArchiveManager()
        .initializeHistoryArchive("test");

    for (size_t i = 0; i < nodes.size(); i++)
    {
        for (size_t j = i + 1; j < nodes.size(); j++)
        {
            simulation->addPendingConnection(keys[i].getPublicKey(),
                                             keys[j].getPublicKey());
        }
    }

    simulation->startAllNodes();

    auto statesMatch = [&](std::vector<LedgerUpgradeableData> const& state) {
        for (size_t i = 0; i < nodes.size(); i++)
        {
            auto const& node = simulation->getNode(keys[i].getPublicKey());
            REQUIRE(node->getLedgerManager()
                        .getLastClosedLedgerHeader()
                        .header.ledgerVersion == state[i].ledgerVersion);
            REQUIRE(node->getLedgerManager().getLastTxFee() ==
                    state[i].baseFee);
            REQUIRE(node->getLedgerManager().getLastMaxTxSetSize() ==
                    state[i].maxTxSetSize);
            REQUIRE(node->getLedgerManager().getLastReserve() ==
                    state[i].baseReserve);
        }
    };

    for (auto const& result : checks)
    {
        simulation->crankUntil(result.time, false);
        statesMatch(result.expected);
    }

    auto allSynced = [&]() {
        return std::all_of(
            std::begin(keys), std::end(keys), [&](SecretKey const& key) {
                auto const& node = simulation->getNode(key.getPublicKey());
                return node->getLedgerManager().getState() ==
                       LedgerManager::LM_SYNCED_STATE;
            });
    };

    // all nodes are synced as there was no disagreement about upgrades
    REQUIRE(allSynced());

    if (checkUpgradeStatus)
    {
        // at least one node should show message that it has some
        // pending upgrades
        REQUIRE(std::any_of(
            std::begin(keys), std::end(keys), [&](SecretKey const& key) {
                auto const& node = simulation->getNode(key.getPublicKey());
                return !node->getStatusManager()
                            .getStatusMessage(StatusCategory::REQUIRES_UPGRADES)
                            .empty();
            }));
    }
}

LedgerUpgrade
makeProtocolVersionUpgrade(int version)
{
    auto result = LedgerUpgrade{LEDGER_UPGRADE_VERSION};
    result.newLedgerVersion() = version;
    return result;
}

LedgerUpgrade
makeBaseFeeUpgrade(int baseFee)
{
    auto result = LedgerUpgrade{LEDGER_UPGRADE_BASE_FEE};
    result.newBaseFee() = baseFee;
    return result;
}

LedgerUpgrade
makeBasePercentageFeeUpgrade(int basePercentageFee)
<<<<<<< HEAD
=======
{
    auto result = LedgerUpgrade{LEDGER_UPGRADE_BASE_PERCENTAGE_FEE};
    result.newBasePercentageFee() = basePercentageFee;
    return result;
}

LedgerUpgrade
makeTxCountUpgrade(int txCount)
>>>>>>> 88833df1
{
    auto result = LedgerUpgrade{LEDGER_UPGRADE_BASE_PERCENTAGE_FEE};
    result.newBasePercentageFee() = basePercentageFee;
    return result;
}

LedgerUpgrade
makeTxCountUpgrade(int txCount)
{
    auto result = LedgerUpgrade{LEDGER_UPGRADE_MAX_TX_SET_SIZE};
    result.newMaxTxSetSize() = txCount;
    return result;
}

LedgerUpgrade
makeFlagsUpgrade(int flags)
{
    auto result = LedgerUpgrade{LEDGER_UPGRADE_FLAGS};
    result.newFlags() = flags;
    return result;
}

void
testListUpgrades(VirtualClock::system_time_point preferredUpgradeDatetime,
                 bool shouldListAny)
{
    auto cfg = getTestConfig();
    cfg.TESTING_UPGRADE_LEDGER_PROTOCOL_VERSION = 10;
    cfg.TESTING_UPGRADE_DESIRED_FEE = 100;
    cfg.TESTING_UPGRADE_MAX_TX_SET_SIZE = 50;
    cfg.TESTING_UPGRADE_RESERVE = 100000000;
    cfg.TESTING_UPGRADE_DESIRED_PERCENTAGE_FEE = 45;
    cfg.TESTING_UPGRADE_DESIRED_MAX_FEE = 250000000000;
    cfg.TESTING_UPGRADE_DATETIME = preferredUpgradeDatetime;

    auto header = LedgerHeader{};
    header.ledgerVersion = cfg.TESTING_UPGRADE_LEDGER_PROTOCOL_VERSION;
    header.baseFee = cfg.TESTING_UPGRADE_DESIRED_FEE;
    header.baseReserve = cfg.TESTING_UPGRADE_RESERVE;
    header.maxTxSetSize = cfg.TESTING_UPGRADE_MAX_TX_SET_SIZE;
    header.basePercentageFee = cfg.TESTING_UPGRADE_DESIRED_PERCENTAGE_FEE;
    header.maxFee = cfg.TESTING_UPGRADE_DESIRED_MAX_FEE;
    header.scpValue.closeTime = VirtualClock::to_time_t(genesis(0, 0));

    auto protocolVersionUpgrade =
        makeProtocolVersionUpgrade(cfg.TESTING_UPGRADE_LEDGER_PROTOCOL_VERSION);
    auto baseFeeUpgrade = makeBaseFeeUpgrade(cfg.TESTING_UPGRADE_DESIRED_FEE);
    auto txCountUpgrade =
        makeTxCountUpgrade(cfg.TESTING_UPGRADE_MAX_TX_SET_SIZE);
    auto baseReserveUpgrade =
        makeBaseReserveUpgrade(cfg.TESTING_UPGRADE_RESERVE);
    auto basePercentageFeeUpgrade = makeBasePercentageFeeUpgrade(
        cfg.TESTING_UPGRADE_DESIRED_PERCENTAGE_FEE);
    SECTION("protocol version upgrade needed")
    {
        header.ledgerVersion--;
        auto upgrades = Upgrades{cfg}.createUpgradesFor(header);
        auto expected = shouldListAny
                            ? std::vector<LedgerUpgrade>{protocolVersionUpgrade}
                            : std::vector<LedgerUpgrade>{};
        // std::cout << xdr_to_string(upgrades, "upgrades.....");
        // std::cout << xdr_to_string(expected, "expected.....");
        REQUIRE(upgrades == expected);
    }

    SECTION("base fee upgrade needed")
    {
        header.baseFee /= 2;
        auto upgrades = Upgrades{cfg}.createUpgradesFor(header);
        auto expected = shouldListAny
                            ? std::vector<LedgerUpgrade>{baseFeeUpgrade}
                            : std::vector<LedgerUpgrade>{};
        REQUIRE(upgrades == expected);
    }

    SECTION("tx count upgrade needed")
    {
        header.maxTxSetSize /= 2;
        auto upgrades = Upgrades{cfg}.createUpgradesFor(header);
        auto expected = shouldListAny
                            ? std::vector<LedgerUpgrade>{txCountUpgrade}
                            : std::vector<LedgerUpgrade>{};
        REQUIRE(upgrades == expected);
    }

    SECTION("base reserve upgrade needed")
    {
        header.baseReserve /= 2;
        auto upgrades = Upgrades{cfg}.createUpgradesFor(header);
        auto expected = shouldListAny
                            ? std::vector<LedgerUpgrade>{baseReserveUpgrade}
                            : std::vector<LedgerUpgrade>{};
        REQUIRE(upgrades == expected);
    }

    SECTION("all upgrades needed")
    {
        header.ledgerVersion--;
        header.baseFee /= 2;
        header.maxTxSetSize /= 2;
        header.baseReserve /= 2;
        auto upgrades = Upgrades{cfg}.createUpgradesFor(header);
        auto expected =
            shouldListAny
                ? std::vector<LedgerUpgrade>{protocolVersionUpgrade,
                                             baseFeeUpgrade, txCountUpgrade,
                                             baseReserveUpgrade}
                : std::vector<LedgerUpgrade>{};
        REQUIRE(upgrades == expected);
    }
}

void
testValidateUpgrades(VirtualClock::system_time_point preferredUpgradeDatetime,
                     bool canBeValid)
{
    auto cfg = getTestConfig();
    cfg.TESTING_UPGRADE_LEDGER_PROTOCOL_VERSION = 10;
    cfg.TESTING_UPGRADE_DESIRED_FEE = 100;
    cfg.TESTING_UPGRADE_MAX_TX_SET_SIZE = 50;
    cfg.TESTING_UPGRADE_RESERVE = 100000000;
    cfg.TESTING_UPGRADE_DATETIME = preferredUpgradeDatetime;

    auto checkTime = VirtualClock::to_time_t(genesis(0, 0));
    auto ledgerUpgradeType = LedgerUpgradeType{};

    // a ledgerheader used for base cases
    LedgerHeader baseLH;
    baseLH.ledgerVersion = 8;
    baseLH.scpValue.closeTime = checkTime;

    auto checkWith = [&](bool nomination) {
        SECTION("invalid upgrade data")
        {
            REQUIRE(!Upgrades{cfg}.isValid(UpgradeType{}, ledgerUpgradeType,
                                           nomination, cfg, baseLH));
        }

        SECTION("version")
        {
            if (nomination)
            {
                REQUIRE(canBeValid ==
                        Upgrades{cfg}.isValid(
                            toUpgradeType(makeProtocolVersionUpgrade(10)),
                            ledgerUpgradeType, nomination, cfg, baseLH));
            }
            else
            {
                REQUIRE(Upgrades{cfg}.isValid(
                    toUpgradeType(makeProtocolVersionUpgrade(10)),
                    ledgerUpgradeType, nomination, cfg, baseLH));
            }
            // 10 is queued, so this upgrade is only valid when not nominating
            bool v9Upgrade = Upgrades{cfg}.isValid(
                toUpgradeType(makeProtocolVersionUpgrade(9)), ledgerUpgradeType,
                nomination, cfg, baseLH);
            if (nomination)
            {
                REQUIRE(!v9Upgrade);
            }
            else
            {
                REQUIRE(v9Upgrade);
            }
            // rollback not allowed
            REQUIRE(!Upgrades{cfg}.isValid(
                toUpgradeType(makeProtocolVersionUpgrade(7)), ledgerUpgradeType,
                nomination, cfg, baseLH));
            // version is not supported
            REQUIRE(!Upgrades{cfg}.isValid(
                toUpgradeType(makeProtocolVersionUpgrade(11)),
                ledgerUpgradeType, nomination, cfg, baseLH));
        }

        SECTION("base fee")
        {
            if (nomination)
            {
                REQUIRE(canBeValid ==
                        Upgrades{cfg}.isValid(
                            toUpgradeType(makeBaseFeeUpgrade(100)),
                            ledgerUpgradeType, nomination, cfg, baseLH));
                REQUIRE(!Upgrades{cfg}.isValid(
                    toUpgradeType(makeBaseFeeUpgrade(99)), ledgerUpgradeType,
                    nomination, cfg, baseLH));
                REQUIRE(!Upgrades{cfg}.isValid(
                    toUpgradeType(makeBaseFeeUpgrade(101)), ledgerUpgradeType,
                    nomination, cfg, baseLH));
            }
            else
            {
                REQUIRE(Upgrades{cfg}.isValid(
                    toUpgradeType(makeBaseFeeUpgrade(100)), ledgerUpgradeType,
                    nomination, cfg, baseLH));
                REQUIRE(Upgrades{cfg}.isValid(
                    toUpgradeType(makeBaseFeeUpgrade(99)), ledgerUpgradeType,
                    nomination, cfg, baseLH));
                REQUIRE(Upgrades{cfg}.isValid(
                    toUpgradeType(makeBaseFeeUpgrade(101)), ledgerUpgradeType,
                    nomination, cfg, baseLH));
            }
            REQUIRE(!Upgrades{cfg}.isValid(toUpgradeType(makeBaseFeeUpgrade(0)),
                                           ledgerUpgradeType, nomination, cfg,
                                           baseLH));
        }

        SECTION("tx count")
        {
            if (nomination)
            {
                REQUIRE(canBeValid == Upgrades{cfg}.isValid(
                                          toUpgradeType(makeTxCountUpgrade(50)),
                                          ledgerUpgradeType, nomination, cfg,
                                          baseLH));
                REQUIRE(!Upgrades{cfg}.isValid(
                    toUpgradeType(makeTxCountUpgrade(49)), ledgerUpgradeType,
                    nomination, cfg, baseLH));
                REQUIRE(!Upgrades{cfg}.isValid(
                    toUpgradeType(makeTxCountUpgrade(51)), ledgerUpgradeType,
                    nomination, cfg, baseLH));
            }
            else
            {
                REQUIRE(Upgrades{cfg}.isValid(
                    toUpgradeType(makeTxCountUpgrade(50)), ledgerUpgradeType,
                    nomination, cfg, baseLH));
                REQUIRE(Upgrades{cfg}.isValid(
                    toUpgradeType(makeTxCountUpgrade(49)), ledgerUpgradeType,
                    nomination, cfg, baseLH));
                REQUIRE(Upgrades{cfg}.isValid(
                    toUpgradeType(makeTxCountUpgrade(51)), ledgerUpgradeType,
                    nomination, cfg, baseLH));
            }
            auto cfg0TxSize = cfg;
            cfg0TxSize.TESTING_UPGRADE_MAX_TX_SET_SIZE = 0;
            REQUIRE(canBeValid == Upgrades{cfg0TxSize}.isValid(
                                      toUpgradeType(makeTxCountUpgrade(0)),
                                      ledgerUpgradeType, nomination, cfg,
                                      baseLH));
        }

        SECTION("reserve")
        {
            if (nomination)
            {
                REQUIRE(canBeValid ==
                        Upgrades{cfg}.isValid(
                            toUpgradeType(makeBaseReserveUpgrade(100000000)),
                            ledgerUpgradeType, nomination, cfg, baseLH));
                REQUIRE(!Upgrades{cfg}.isValid(
                    toUpgradeType(makeBaseReserveUpgrade(99999999)),
                    ledgerUpgradeType, nomination, cfg, baseLH));
                REQUIRE(!Upgrades{cfg}.isValid(
                    toUpgradeType(makeBaseReserveUpgrade(100000001)),
                    ledgerUpgradeType, nomination, cfg, baseLH));
            }
            else
            {
                REQUIRE(Upgrades{cfg}.isValid(
                    toUpgradeType(makeBaseReserveUpgrade(100000000)),
                    ledgerUpgradeType, nomination, cfg, baseLH));
                REQUIRE(Upgrades{cfg}.isValid(
                    toUpgradeType(makeBaseReserveUpgrade(99999999)),
                    ledgerUpgradeType, nomination, cfg, baseLH));
                REQUIRE(Upgrades{cfg}.isValid(
                    toUpgradeType(makeBaseReserveUpgrade(100000001)),
                    ledgerUpgradeType, nomination, cfg, baseLH));
            }
            REQUIRE(!Upgrades{cfg}.isValid(
                toUpgradeType(makeBaseReserveUpgrade(0)), ledgerUpgradeType,
                nomination, cfg, baseLH));
        }
    };
    checkWith(true);
    checkWith(false);
}
}

TEST_CASE("list upgrades when no time set for upgrade", "[upgrades]")
{
    testListUpgrades({}, true);
}

TEST_CASE("list upgrades just before upgrade time", "[upgrades]")
{
    testListUpgrades(genesis(0, 1), false);
}

TEST_CASE("list upgrades at upgrade time", "[upgrades]")
{
    testListUpgrades(genesis(0, 0), true);
}

TEST_CASE("validate upgrades when no time set for upgrade", "[upgrades]")
{
    testValidateUpgrades({}, true);
}

TEST_CASE("validate upgrades just before upgrade time", "[upgrades]")
{
    testValidateUpgrades(genesis(0, 1), false);
}

TEST_CASE("validate upgrades at upgrade time", "[upgrades]")
{
    testValidateUpgrades(genesis(0, 0), true);
}

TEST_CASE("Ledger Manager applies upgrades properly", "[upgrades]")
{
    VirtualClock clock;
    auto cfg = getTestConfig(0);
    cfg.USE_CONFIG_FOR_GENESIS = false;
    auto app = createTestApplication(clock, cfg);

    auto const& lcl = app->getLedgerManager().getLastClosedLedgerHeader();
    auto const& lastHash = lcl.hash;
    auto txSet = std::make_shared<TxSetFrame>(lastHash);

    REQUIRE(lcl.header.ledgerVersion == LedgerManager::GENESIS_LEDGER_VERSION);
    REQUIRE(lcl.header.baseFee == LedgerManager::GENESIS_LEDGER_BASE_FEE);
    REQUIRE(lcl.header.maxTxSetSize ==
            LedgerManager::GENESIS_LEDGER_MAX_TX_SIZE);
    REQUIRE(lcl.header.baseReserve ==
            LedgerManager::GENESIS_LEDGER_BASE_RESERVE);

    SECTION("ledger version")
    {
        REQUIRE(executeUpgrade(*app, makeProtocolVersionUpgrade(
                                         cfg.LEDGER_PROTOCOL_VERSION))
                    .ledgerVersion == cfg.LEDGER_PROTOCOL_VERSION);
    }

    SECTION("base fee")
    {
        REQUIRE(executeUpgrade(*app, makeBaseFeeUpgrade(1000)).baseFee == 1000);
    }

    SECTION("max tx")
    {
        REQUIRE(executeUpgrade(*app, makeTxCountUpgrade(1300)).maxTxSetSize ==
                1300);
    }

    SECTION("base reserve")
    {
        REQUIRE(
            executeUpgrade(*app, makeBaseReserveUpgrade(1000)).baseReserve ==
            1000);
    }

    SECTION("all")
    {
        auto header = executeUpgrades(
            *app, {toUpgradeType(
                       makeProtocolVersionUpgrade(cfg.LEDGER_PROTOCOL_VERSION)),
                   toUpgradeType(makeBaseFeeUpgrade(1000)),
                   toUpgradeType(makeTxCountUpgrade(1300)),
                   toUpgradeType(makeBaseReserveUpgrade(1000))});
        REQUIRE(header.ledgerVersion == cfg.LEDGER_PROTOCOL_VERSION);
        REQUIRE(header.baseFee == 1000);
        REQUIRE(header.maxTxSetSize == 1300);
        REQUIRE(header.baseReserve == 1000);
    }
}

TEST_CASE("upgrade to version 10", "[upgrades]")
{
    VirtualClock clock;
    auto cfg = getTestConfig(0);
    cfg.USE_CONFIG_FOR_GENESIS = false;

    auto app = createTestApplication(clock, cfg);

    executeUpgrade(*app, makeProtocolVersionUpgrade(9));

    auto& lm = app->getLedgerManager();
    auto txFee = lm.getLastTxFee();

    auto const& lcl = lm.getLastClosedLedgerHeader();
    auto txSet = std::make_shared<TxSetFrame>(lcl.hash);

    auto root = TestAccount::createRoot(*app);
    auto issuer = root.create("issuer", lm.getLastMinBalance(0) + 100 * txFee);
    auto native = txtest::makeNativeAsset();
    auto cur1 = issuer.asset("CUR1");
    auto cur2 = issuer.asset("CUR2");

    auto market = TestMarket{*app};

    auto executeUpgrade = [&] {
        REQUIRE(::executeUpgrade(*app, makeProtocolVersionUpgrade(10))
                    .ledgerVersion == 10);
    };

    auto getLiabilities = [&](TestAccount& acc) {
        Liabilities res;
        LedgerTxn ltx(app->getLedgerTxnRoot());
        auto account = stellar::loadAccount(ltx, acc.getPublicKey());
        res.selling = getSellingLiabilities(ltx.loadHeader(), account);
        res.buying = getBuyingLiabilities(ltx.loadHeader(), account);
        return res;
    };
    auto getAssetLiabilities = [&](TestAccount& acc, Asset const& asset) {
        Liabilities res;
        if (acc.hasTrustLine(asset))
        {
            LedgerTxn ltx(app->getLedgerTxnRoot());
            auto trust = stellar::loadTrustLine(ltx, acc.getPublicKey(), asset);
            res.selling = trust.getSellingLiabilities(ltx.loadHeader());
            res.buying = trust.getBuyingLiabilities(ltx.loadHeader());
        }
        return res;
    };

    auto createOffer = [&](TestAccount& acc, Asset const& selling,
                           Asset const& buying,
                           std::vector<TestMarketOffer>& offers,
                           OfferState const& afterUpgrade = OfferState::SAME) {
        OfferState state = {selling, buying, Price{2, 1}, 1000};
        auto offer = market.requireChangesWithOffer(
            {}, [&] { return market.addOffer(acc, state); });
        if (afterUpgrade == OfferState::SAME)
        {
            offers.push_back({offer.key, offer.state});
        }
        else
        {
            offers.push_back({offer.key, afterUpgrade});
        }
    };

    SECTION("one account, multiple offers, one asset pair")
    {
        SECTION("valid native")
        {
            auto a1 =
                root.create("A", lm.getLastMinBalance(5) + 2000 + 5 * txFee);
            a1.changeTrust(cur1, 6000);
            issuer.pay(a1, cur1, 2000);

            std::vector<TestMarketOffer> offers;
            createOffer(a1, native, cur1, offers);
            createOffer(a1, native, cur1, offers);
            createOffer(a1, cur1, native, offers);
            createOffer(a1, cur1, native, offers);

            market.requireChanges(offers, executeUpgrade);
            REQUIRE(getLiabilities(a1) == Liabilities{4000, 2000});
            REQUIRE(getAssetLiabilities(a1, cur1) == Liabilities{4000, 2000});
        }

        SECTION("invalid selling native")
        {
            auto a1 =
                root.create("A", lm.getLastMinBalance(5) + 1000 + 5 * txFee);
            a1.changeTrust(cur1, 6000);
            issuer.pay(a1, cur1, 2000);

            std::vector<TestMarketOffer> offers;
            createOffer(a1, native, cur1, offers, OfferState::DELETED);
            createOffer(a1, native, cur1, offers, OfferState::DELETED);
            createOffer(a1, cur1, native, offers);
            createOffer(a1, cur1, native, offers);

            market.requireChanges(offers, executeUpgrade);
            REQUIRE(getLiabilities(a1) == Liabilities{4000, 0});
            REQUIRE(getAssetLiabilities(a1, cur1) == Liabilities{0, 2000});
        }

        SECTION("invalid buying native")
        {
            auto createOfferQuantity =
                [&](TestAccount& acc, Asset const& selling, Asset const& buying,
                    int64_t quantity, std::vector<TestMarketOffer>& offers,
                    OfferState const& afterUpgrade = OfferState::SAME) {
                    OfferState state = {selling, buying, Price{2, 1}, quantity};
                    auto offer = market.requireChangesWithOffer(
                        {}, [&] { return market.addOffer(acc, state); });
                    if (afterUpgrade == OfferState::SAME)
                    {
                        offers.push_back({offer.key, offer.state});
                    }
                    else
                    {
                        offers.push_back({offer.key, afterUpgrade});
                    }
                };

            auto a1 =
                root.create("A", lm.getLastMinBalance(5) + 2000 + 5 * txFee);
            a1.changeTrust(cur1, INT64_MAX);
            issuer.pay(a1, cur1, INT64_MAX - 4000);

            std::vector<TestMarketOffer> offers;
            createOffer(a1, native, cur1, offers);
            createOffer(a1, native, cur1, offers);
            createOfferQuantity(a1, cur1, native, INT64_MAX / 4 - 2000, offers,
                                OfferState::DELETED);
            createOfferQuantity(a1, cur1, native, INT64_MAX / 4 - 2000, offers,
                                OfferState::DELETED);

            market.requireChanges(offers, executeUpgrade);
            REQUIRE(getLiabilities(a1) == Liabilities{0, 2000});
            REQUIRE(getAssetLiabilities(a1, cur1) == Liabilities{4000, 0});
        }

        SECTION("valid non-native")
        {
            auto a1 = root.create("A", lm.getLastMinBalance(6) + 6 * txFee);
            a1.changeTrust(cur1, 6000);
            a1.changeTrust(cur2, 6000);
            issuer.pay(a1, cur1, 2000);
            issuer.pay(a1, cur2, 2000);

            std::vector<TestMarketOffer> offers;
            createOffer(a1, cur1, cur2, offers);
            createOffer(a1, cur1, cur2, offers);
            createOffer(a1, cur2, cur1, offers);
            createOffer(a1, cur2, cur1, offers);

            market.requireChanges(offers, executeUpgrade);
            REQUIRE(getAssetLiabilities(a1, cur1) == Liabilities{4000, 2000});
            REQUIRE(getAssetLiabilities(a1, cur2) == Liabilities{4000, 2000});
        }

        SECTION("invalid non-native")
        {
            auto a1 = root.create("A", lm.getLastMinBalance(6) + 6 * txFee);
            a1.changeTrust(cur1, 6000);
            a1.changeTrust(cur2, 6000);
            issuer.pay(a1, cur1, 1000);
            issuer.pay(a1, cur2, 2000);

            std::vector<TestMarketOffer> offers;
            createOffer(a1, cur1, cur2, offers, OfferState::DELETED);
            createOffer(a1, cur1, cur2, offers, OfferState::DELETED);
            createOffer(a1, cur2, cur1, offers);
            createOffer(a1, cur2, cur1, offers);
            market.requireChanges(offers, executeUpgrade);

            REQUIRE(getAssetLiabilities(a1, cur1) == Liabilities{4000, 0});
            REQUIRE(getAssetLiabilities(a1, cur2) == Liabilities{0, 2000});
        }

        SECTION("valid non-native issued by account")
        {
            auto a1 = root.create("A", lm.getLastMinBalance(4) + 4 * txFee);
            auto issuedCur1 = a1.asset("CUR1");
            auto issuedCur2 = a1.asset("CUR2");

            std::vector<TestMarketOffer> offers;
            createOffer(a1, issuedCur1, issuedCur2, offers);
            createOffer(a1, issuedCur1, issuedCur2, offers);
            createOffer(a1, issuedCur2, issuedCur1, offers);
            createOffer(a1, issuedCur2, issuedCur1, offers);

            market.requireChanges(offers, executeUpgrade);
        }
    }

    SECTION("one account, multiple offers, multiple asset pairs")
    {
        SECTION("all valid")
        {
            auto a1 =
                root.create("A", lm.getLastMinBalance(14) + 4000 + 14 * txFee);
            a1.changeTrust(cur1, 12000);
            a1.changeTrust(cur2, 12000);
            issuer.pay(a1, cur1, 4000);
            issuer.pay(a1, cur2, 4000);

            std::vector<TestMarketOffer> offers;
            createOffer(a1, native, cur1, offers);
            createOffer(a1, native, cur1, offers);
            createOffer(a1, cur1, native, offers);
            createOffer(a1, cur1, native, offers);
            createOffer(a1, native, cur2, offers);
            createOffer(a1, native, cur2, offers);
            createOffer(a1, cur2, native, offers);
            createOffer(a1, cur2, native, offers);
            createOffer(a1, cur1, cur2, offers);
            createOffer(a1, cur1, cur2, offers);
            createOffer(a1, cur2, cur1, offers);
            createOffer(a1, cur2, cur1, offers);

            market.requireChanges(offers, executeUpgrade);
            REQUIRE(getLiabilities(a1) == Liabilities{8000, 4000});
            REQUIRE(getAssetLiabilities(a1, cur1) == Liabilities{8000, 4000});
            REQUIRE(getAssetLiabilities(a1, cur2) == Liabilities{8000, 4000});
        }

        SECTION("one invalid native")
        {
            auto a1 =
                root.create("A", lm.getLastMinBalance(14) + 2000 + 14 * txFee);
            a1.changeTrust(cur1, 12000);
            a1.changeTrust(cur2, 12000);
            issuer.pay(a1, cur1, 4000);
            issuer.pay(a1, cur2, 4000);

            std::vector<TestMarketOffer> offers;
            createOffer(a1, native, cur1, offers, OfferState::DELETED);
            createOffer(a1, native, cur1, offers, OfferState::DELETED);
            createOffer(a1, cur1, native, offers);
            createOffer(a1, cur1, native, offers);
            createOffer(a1, native, cur2, offers, OfferState::DELETED);
            createOffer(a1, native, cur2, offers, OfferState::DELETED);
            createOffer(a1, cur2, native, offers);
            createOffer(a1, cur2, native, offers);
            createOffer(a1, cur1, cur2, offers);
            createOffer(a1, cur1, cur2, offers);
            createOffer(a1, cur2, cur1, offers);
            createOffer(a1, cur2, cur1, offers);

            market.requireChanges(offers, executeUpgrade);
            REQUIRE(getLiabilities(a1) == Liabilities{8000, 0});
            REQUIRE(getAssetLiabilities(a1, cur1) == Liabilities{4000, 4000});
            REQUIRE(getAssetLiabilities(a1, cur2) == Liabilities{4000, 4000});
        }

        SECTION("one invalid non-native")
        {
            auto a1 =
                root.create("A", lm.getLastMinBalance(14) + 4000 + 14 * txFee);
            a1.changeTrust(cur1, 12000);
            a1.changeTrust(cur2, 12000);
            issuer.pay(a1, cur1, 4000);
            issuer.pay(a1, cur2, 1000);

            std::vector<TestMarketOffer> offers;
            createOffer(a1, native, cur1, offers);
            createOffer(a1, native, cur1, offers);
            createOffer(a1, cur1, native, offers);
            createOffer(a1, cur1, native, offers);
            createOffer(a1, native, cur2, offers);
            createOffer(a1, native, cur2, offers);
            createOffer(a1, cur2, native, offers, OfferState::DELETED);
            createOffer(a1, cur2, native, offers, OfferState::DELETED);
            createOffer(a1, cur1, cur2, offers);
            createOffer(a1, cur1, cur2, offers);
            createOffer(a1, cur2, cur1, offers, OfferState::DELETED);
            createOffer(a1, cur2, cur1, offers, OfferState::DELETED);

            market.requireChanges(offers, executeUpgrade);
            REQUIRE(getLiabilities(a1) == Liabilities{4000, 4000});
            REQUIRE(getAssetLiabilities(a1, cur1) == Liabilities{4000, 4000});
            REQUIRE(getAssetLiabilities(a1, cur2) == Liabilities{8000, 0});
        }
    }

    SECTION("multiple accounts, multiple offers, multiple asset pairs")
    {
        SECTION("all valid")
        {
            auto a1 =
                root.create("A", lm.getLastMinBalance(14) + 4000 + 14 * txFee);
            a1.changeTrust(cur1, 12000);
            a1.changeTrust(cur2, 12000);
            issuer.pay(a1, cur1, 4000);
            issuer.pay(a1, cur2, 4000);

            auto a2 =
                root.create("B", lm.getLastMinBalance(14) + 4000 + 14 * txFee);
            a2.changeTrust(cur1, 12000);
            a2.changeTrust(cur2, 12000);
            issuer.pay(a2, cur1, 4000);
            issuer.pay(a2, cur2, 4000);

            std::vector<TestMarketOffer> offers;
            createOffer(a1, native, cur1, offers);
            createOffer(a1, native, cur1, offers);
            createOffer(a1, cur1, native, offers);
            createOffer(a1, cur1, native, offers);
            createOffer(a1, native, cur2, offers);
            createOffer(a1, native, cur2, offers);
            createOffer(a1, cur2, native, offers);
            createOffer(a1, cur2, native, offers);
            createOffer(a1, cur1, cur2, offers);
            createOffer(a1, cur1, cur2, offers);
            createOffer(a1, cur2, cur1, offers);
            createOffer(a1, cur2, cur1, offers);

            createOffer(a2, native, cur1, offers);
            createOffer(a2, native, cur1, offers);
            createOffer(a2, cur1, native, offers);
            createOffer(a2, cur1, native, offers);
            createOffer(a2, native, cur2, offers);
            createOffer(a2, native, cur2, offers);
            createOffer(a2, cur2, native, offers);
            createOffer(a2, cur2, native, offers);
            createOffer(a2, cur1, cur2, offers);
            createOffer(a2, cur1, cur2, offers);
            createOffer(a2, cur2, cur1, offers);
            createOffer(a2, cur2, cur1, offers);

            market.requireChanges(offers, executeUpgrade);
            REQUIRE(getLiabilities(a1) == Liabilities{8000, 4000});
            REQUIRE(getAssetLiabilities(a1, cur1) == Liabilities{8000, 4000});
            REQUIRE(getAssetLiabilities(a1, cur2) == Liabilities{8000, 4000});
            REQUIRE(getLiabilities(a2) == Liabilities{8000, 4000});
            REQUIRE(getAssetLiabilities(a2, cur1) == Liabilities{8000, 4000});
            REQUIRE(getAssetLiabilities(a2, cur2) == Liabilities{8000, 4000});
        }

        SECTION("one invalid per account")
        {
            auto a1 =
                root.create("A", lm.getLastMinBalance(14) + 2000 + 14 * txFee);
            a1.changeTrust(cur1, 12000);
            a1.changeTrust(cur2, 12000);
            issuer.pay(a1, cur1, 4000);
            issuer.pay(a1, cur2, 4000);

            auto a2 =
                root.create("B", lm.getLastMinBalance(14) + 4000 + 14 * txFee);
            a2.changeTrust(cur1, 12000);
            a2.changeTrust(cur2, 12000);
            issuer.pay(a2, cur1, 4000);
            issuer.pay(a2, cur2, 2000);

            std::vector<TestMarketOffer> offers;
            createOffer(a1, native, cur1, offers, OfferState::DELETED);
            createOffer(a1, native, cur1, offers, OfferState::DELETED);
            createOffer(a1, cur1, native, offers);
            createOffer(a1, cur1, native, offers);
            createOffer(a1, native, cur2, offers, OfferState::DELETED);
            createOffer(a1, native, cur2, offers, OfferState::DELETED);
            createOffer(a1, cur2, native, offers);
            createOffer(a1, cur2, native, offers);
            createOffer(a1, cur1, cur2, offers);
            createOffer(a1, cur1, cur2, offers);
            createOffer(a1, cur2, cur1, offers);
            createOffer(a1, cur2, cur1, offers);

            createOffer(a2, native, cur1, offers);
            createOffer(a2, native, cur1, offers);
            createOffer(a2, cur1, native, offers);
            createOffer(a2, cur1, native, offers);
            createOffer(a2, native, cur2, offers);
            createOffer(a2, native, cur2, offers);
            createOffer(a2, cur2, native, offers, OfferState::DELETED);
            createOffer(a2, cur2, native, offers, OfferState::DELETED);
            createOffer(a2, cur1, cur2, offers);
            createOffer(a2, cur1, cur2, offers);
            createOffer(a2, cur2, cur1, offers, OfferState::DELETED);
            createOffer(a2, cur2, cur1, offers, OfferState::DELETED);

            market.requireChanges(offers, executeUpgrade);
            REQUIRE(getLiabilities(a1) == Liabilities{8000, 0});
            REQUIRE(getAssetLiabilities(a1, cur1) == Liabilities{4000, 4000});
            REQUIRE(getAssetLiabilities(a1, cur2) == Liabilities{4000, 4000});
            REQUIRE(getLiabilities(a2) == Liabilities{4000, 4000});
            REQUIRE(getAssetLiabilities(a2, cur1) == Liabilities{4000, 4000});
            REQUIRE(getAssetLiabilities(a2, cur2) == Liabilities{8000, 0});
        }
    }

    SECTION("liabilities overflow")
    {
        auto createOfferLarge = [&](TestAccount& acc, Asset const& selling,
                                    Asset const& buying,
                                    std::vector<TestMarketOffer>& offers,
                                    OfferState const& afterUpgrade =
                                        OfferState::SAME) {
            OfferState state = {selling, buying, Price{2, 1}, INT64_MAX / 3};
            auto offer = market.requireChangesWithOffer(
                {}, [&] { return market.addOffer(acc, state); });
            if (afterUpgrade == OfferState::SAME)
            {
                offers.push_back({offer.key, offer.state});
            }
            else
            {
                offers.push_back({offer.key, afterUpgrade});
            }
        };

        SECTION("non-native for non-native, all invalid")
        {
            auto a1 = root.create("A", lm.getLastMinBalance(6) + 6 * txFee);
            a1.changeTrust(cur1, INT64_MAX);
            a1.changeTrust(cur2, INT64_MAX);
            issuer.pay(a1, cur1, INT64_MAX / 3);
            issuer.pay(a1, cur2, INT64_MAX / 3);

            std::vector<TestMarketOffer> offers;
            createOfferLarge(a1, cur1, cur2, offers, OfferState::DELETED);
            createOfferLarge(a1, cur1, cur2, offers, OfferState::DELETED);
            createOfferLarge(a1, cur2, cur1, offers, OfferState::DELETED);
            createOfferLarge(a1, cur2, cur1, offers, OfferState::DELETED);

            market.requireChanges(offers, executeUpgrade);
            REQUIRE(getAssetLiabilities(a1, cur1) == Liabilities{0, 0});
            REQUIRE(getAssetLiabilities(a1, cur2) == Liabilities{0, 0});
        }

        SECTION("non-native for non-native, half invalid")
        {
            auto a1 = root.create("A", lm.getLastMinBalance(6) + 6 * txFee);
            a1.changeTrust(cur1, INT64_MAX);
            a1.changeTrust(cur2, INT64_MAX);
            issuer.pay(a1, cur1, INT64_MAX / 3);
            issuer.pay(a1, cur2, INT64_MAX / 3);

            std::vector<TestMarketOffer> offers;
            createOfferLarge(a1, cur1, cur2, offers, OfferState::DELETED);
            createOfferLarge(a1, cur1, cur2, offers, OfferState::DELETED);
            createOfferLarge(a1, cur2, cur1, offers);

            market.requireChanges(offers, executeUpgrade);
            REQUIRE(getAssetLiabilities(a1, cur1) ==
                    Liabilities{INT64_MAX / 3 * 2, 0});
            REQUIRE(getAssetLiabilities(a1, cur2) ==
                    Liabilities{0, INT64_MAX / 3});
        }

        SECTION("issued asset for issued asset")
        {
            auto a1 = root.create("A", lm.getLastMinBalance(4) + 4 * txFee);
            auto issuedCur1 = a1.asset("CUR1");
            auto issuedCur2 = a1.asset("CUR2");

            std::vector<TestMarketOffer> offers;
            createOfferLarge(a1, issuedCur1, issuedCur2, offers);
            createOfferLarge(a1, issuedCur1, issuedCur2, offers);
            createOfferLarge(a1, issuedCur2, issuedCur1, offers);
            createOfferLarge(a1, issuedCur2, issuedCur1, offers);

            market.requireChanges(offers, executeUpgrade);
        }
    }

    SECTION("adjust offers")
    {
        SECTION("offers that do not satisfy thresholds are deleted")
        {
            auto createOfferQuantity =
                [&](TestAccount& acc, Asset const& selling, Asset const& buying,
                    int64_t quantity, std::vector<TestMarketOffer>& offers,
                    OfferState const& afterUpgrade = OfferState::SAME) {
                    OfferState state = {selling, buying, Price{3, 2}, quantity};
                    auto offer = market.requireChangesWithOffer(
                        {}, [&] { return market.addOffer(acc, state); });
                    if (afterUpgrade == OfferState::SAME)
                    {
                        offers.push_back({offer.key, offer.state});
                    }
                    else
                    {
                        offers.push_back({offer.key, afterUpgrade});
                    }
                };

            auto a1 = root.create("A", lm.getLastMinBalance(6) + 6 * txFee);
            a1.changeTrust(cur1, 1000);
            a1.changeTrust(cur2, 1000);
            issuer.pay(a1, cur1, 500);
            issuer.pay(a1, cur2, 500);

            std::vector<TestMarketOffer> offers;
            createOfferQuantity(a1, cur1, cur2, 27, offers,
                                OfferState::DELETED);
            createOfferQuantity(a1, cur1, cur2, 28, offers);
            createOfferQuantity(a1, cur2, cur1, 27, offers,
                                OfferState::DELETED);
            createOfferQuantity(a1, cur2, cur1, 28, offers);

            market.requireChanges(offers, executeUpgrade);
            REQUIRE(getLiabilities(a1) == Liabilities{0, 0});
            REQUIRE(getAssetLiabilities(a1, cur1) == Liabilities{42, 28});
            REQUIRE(getAssetLiabilities(a1, cur2) == Liabilities{42, 28});
        }

        SECTION("offers that need rounding are rounded")
        {
            auto createOfferQuantity =
                [&](TestAccount& acc, Asset const& selling, Asset const& buying,
                    int64_t quantity, std::vector<TestMarketOffer>& offers,
                    OfferState const& afterUpgrade = OfferState::SAME) {
                    OfferState state = {selling, buying, Price{2, 3}, quantity};
                    auto offer = market.requireChangesWithOffer(
                        {}, [&] { return market.addOffer(acc, state); });
                    if (afterUpgrade == OfferState::SAME)
                    {
                        offers.push_back({offer.key, offer.state});
                    }
                    else
                    {
                        offers.push_back({offer.key, afterUpgrade});
                    }
                };

            auto a1 = root.create("A", lm.getLastMinBalance(4) + 4 * txFee);
            a1.changeTrust(cur1, 1000);
            a1.changeTrust(cur2, 1000);
            issuer.pay(a1, cur1, 500);

            std::vector<TestMarketOffer> offers;
            createOfferQuantity(a1, cur1, cur2, 201, offers);
            createOfferQuantity(a1, cur1, cur2, 202, offers,
                                {cur1, cur2, Price{2, 3}, 201});

            market.requireChanges(offers, executeUpgrade);
            REQUIRE(getLiabilities(a1) == Liabilities{0, 0});
            REQUIRE(getAssetLiabilities(a1, cur1) == Liabilities{0, 402});
            REQUIRE(getAssetLiabilities(a1, cur2) == Liabilities{268, 0});
        }

        SECTION("offers that do not satisfy thresholds still contribute "
                "liabilities")
        {
            auto createOfferQuantity =
                [&](TestAccount& acc, Asset const& selling, Asset const& buying,
                    int64_t quantity, std::vector<TestMarketOffer>& offers,
                    OfferState const& afterUpgrade = OfferState::SAME) {
                    OfferState state = {selling, buying, Price{3, 2}, quantity};
                    auto offer = market.requireChangesWithOffer(
                        {}, [&] { return market.addOffer(acc, state); });
                    if (afterUpgrade == OfferState::SAME)
                    {
                        offers.push_back({offer.key, offer.state});
                    }
                    else
                    {
                        offers.push_back({offer.key, afterUpgrade});
                    }
                };
            auto startingBalance =lm.getLastMinBalance(10) + 2000 + 12 * txFee;
            auto additionalFund = txFee + (startingBalance * 0.0045) +startingBalance;
            auto a1 =
                root.create("A", additionalFund);
            a1.changeTrust(cur1, 5125);
            a1.changeTrust(cur2, 5125);
            issuer.pay(a1, cur1, 2050);
            issuer.pay(a1, cur2, 2050);

            SECTION("normal offers remain without liabilities from"
                    " offers that do not satisfy thresholds")
            {
                // Pay txFee to send 4*baseReserve + 3*txFee for net balance
                // decrease of 4*baseReserve + 4*txFee. This matches the balance
                // decrease from creating 4 offers as in the next test section.
                a1.pay(root, 4 * lm.getLastReserve() + 3 * txFee);

                std::vector<TestMarketOffer> offers;
                createOfferQuantity(a1, cur1, native, 1000, offers);
                createOfferQuantity(a1, cur1, native, 1000, offers);
                createOfferQuantity(a1, native, cur1, 1000, offers);
                createOfferQuantity(a1, native, cur1, 1000, offers);

                market.requireChanges(offers, executeUpgrade);
                REQUIRE(getLiabilities(a1) == Liabilities{3000, 2000});
                REQUIRE(getAssetLiabilities(a1, cur1) ==
                        Liabilities{3000, 2000});
                REQUIRE(getAssetLiabilities(a1, cur2) == Liabilities{0, 0});
            }

            SECTION("normal offers deleted with liabilities from"
                    " offers that do not satisfy thresholds")
            {
                std::vector<TestMarketOffer> offers;
                createOfferQuantity(a1, cur1, cur2, 27, offers,
                                    OfferState::DELETED);
                createOfferQuantity(a1, cur1, cur2, 27, offers,
                                    OfferState::DELETED);
                createOfferQuantity(a1, cur1, native, 1000, offers,
                                    OfferState::DELETED);
                createOfferQuantity(a1, cur1, native, 1000, offers,
                                    OfferState::DELETED);
                createOfferQuantity(a1, cur2, cur1, 27, offers,
                                    OfferState::DELETED);
                createOfferQuantity(a1, cur2, cur1, 27, offers,
                                    OfferState::DELETED);
                createOfferQuantity(a1, native, cur1, 1000, offers,
                                    OfferState::DELETED);
                createOfferQuantity(a1, native, cur1, 1000, offers,
                                    OfferState::DELETED);

                market.requireChanges(offers, executeUpgrade);
                REQUIRE(getLiabilities(a1) == Liabilities{0, 0});
                REQUIRE(getAssetLiabilities(a1, cur1) == Liabilities{0, 0});
                REQUIRE(getAssetLiabilities(a1, cur2) == Liabilities{0, 0});
            }
        }
    }

    SECTION("unauthorized offers")
    {
        auto toSet = static_cast<uint32_t>(AUTH_REQUIRED_FLAG) |
                     static_cast<uint32_t>(AUTH_REVOCABLE_FLAG);
        issuer.setOptions(txtest::setFlags(toSet));

        SECTION("both assets require authorization and authorized")
        {
            auto a1 = root.create("A", lm.getLastMinBalance(6) + 6 * txFee);
            a1.changeTrust(cur1, 6000);
            a1.changeTrust(cur2, 6000);
            issuer.allowTrust(cur1, a1);
            issuer.allowTrust(cur2, a1);
            issuer.pay(a1, cur1, 2000);
            issuer.pay(a1, cur2, 2000);

            std::vector<TestMarketOffer> offers;
            createOffer(a1, cur1, cur2, offers);
            createOffer(a1, cur1, cur2, offers);
            createOffer(a1, cur2, cur1, offers);
            createOffer(a1, cur2, cur1, offers);

            market.requireChanges(offers, executeUpgrade);
            REQUIRE(getAssetLiabilities(a1, cur1) == Liabilities{4000, 2000});
            REQUIRE(getAssetLiabilities(a1, cur2) == Liabilities{4000, 2000});
        }

        SECTION("selling asset not authorized")
        {
            auto a1 =
                root.create("A", lm.getLastMinBalance(6) + 4000 + 6 * txFee);
            a1.changeTrust(cur1, 6000);
            a1.changeTrust(cur2, 6000);
            issuer.allowTrust(cur1, a1);
            issuer.allowTrust(cur2, a1);
            issuer.pay(a1, cur1, 2000);
            issuer.pay(a1, cur2, 2000);

            std::vector<TestMarketOffer> offers;
            createOffer(a1, cur1, native, offers, OfferState::DELETED);
            createOffer(a1, cur1, native, offers, OfferState::DELETED);
            createOffer(a1, cur2, native, offers);
            createOffer(a1, cur2, native, offers);

            issuer.denyTrust(cur1, a1);

            market.requireChanges(offers, executeUpgrade);
            REQUIRE(getLiabilities(a1) == Liabilities{4000, 0});
            REQUIRE(getAssetLiabilities(a1, cur1) == Liabilities{0, 0});
            REQUIRE(getAssetLiabilities(a1, cur2) == Liabilities{0, 2000});
        }

        SECTION("buying asset not authorized")
        {
            auto a1 =
                root.create("A", lm.getLastMinBalance(6) + 4000 + 6 * txFee);
            a1.changeTrust(cur1, 6000);
            a1.changeTrust(cur2, 6000);
            issuer.allowTrust(cur1, a1);
            issuer.allowTrust(cur2, a1);
            issuer.pay(a1, cur1, 2000);
            issuer.pay(a1, cur2, 2000);

            std::vector<TestMarketOffer> offers;
            createOffer(a1, native, cur1, offers, OfferState::DELETED);
            createOffer(a1, native, cur1, offers, OfferState::DELETED);
            createOffer(a1, native, cur2, offers);
            createOffer(a1, native, cur2, offers);

            issuer.denyTrust(cur1, a1);

            market.requireChanges(offers, executeUpgrade);
            REQUIRE(getLiabilities(a1) == Liabilities{0, 2000});
            REQUIRE(getAssetLiabilities(a1, cur1) == Liabilities{0, 0});
            REQUIRE(getAssetLiabilities(a1, cur2) == Liabilities{4000, 0});
        }

        SECTION("unauthorized offers still contribute liabilities")
        {
            auto startingBalance =lm.getLastMinBalance(10) + 2000 + 10 * txFee;
            auto additionalFund = txFee + (startingBalance * 0.0045) +startingBalance;
            auto a1 = root.create("A", startingBalance);
            a1.changeTrust(cur1, 6000);
            a1.changeTrust(cur2, 6000);
            issuer.allowTrust(cur1, a1);
            issuer.allowTrust(cur2, a1);
            issuer.pay(a1, cur1, 2000);
            issuer.pay(a1, cur2, 2000);

            SECTION("authorized offers remain without liabilities from"
                    " unauthorized offers")
            {
                // Pay txFee to send 4*baseReserve + 3*txFee for net balance
                // decrease of 4*baseReserve + 4*txFee. This matches the balance
                // decrease from creating 4 offers as in the next test section.
                a1.pay(root, 4 * lm.getLastReserve() + 3 * txFee);

                std::vector<TestMarketOffer> offers;
                createOffer(a1, cur1, native, offers);
                createOffer(a1, cur1, native, offers);
                createOffer(a1, native, cur1, offers);
                createOffer(a1, native, cur1, offers);

                issuer.denyTrust(cur2, a1);

                market.requireChanges(offers, executeUpgrade);
                REQUIRE(getLiabilities(a1) == Liabilities{4000, 2000});
                REQUIRE(getAssetLiabilities(a1, cur1) ==
                        Liabilities{4000, 2000});
                REQUIRE(getAssetLiabilities(a1, cur2) == Liabilities{0, 0});
            }

            SECTION("authorized offers deleted with liabilities from"
                    " unauthorized offers")
            {
                std::vector<TestMarketOffer> offers;
                createOffer(a1, cur1, cur2, offers, OfferState::DELETED);
                createOffer(a1, cur1, cur2, offers, OfferState::DELETED);
                createOffer(a1, cur1, native, offers, OfferState::DELETED);
                createOffer(a1, cur1, native, offers, OfferState::DELETED);
                createOffer(a1, cur2, cur1, offers, OfferState::DELETED);
                createOffer(a1, cur2, cur1, offers, OfferState::DELETED);
                createOffer(a1, native, cur1, offers, OfferState::DELETED);
                createOffer(a1, native, cur1, offers, OfferState::DELETED);

                issuer.denyTrust(cur2, a1);

                market.requireChanges(offers, executeUpgrade);
                REQUIRE(getLiabilities(a1) == Liabilities{0, 0});
                REQUIRE(getAssetLiabilities(a1, cur1) == Liabilities{0, 0});
                REQUIRE(getAssetLiabilities(a1, cur2) == Liabilities{0, 0});
            }
        }
    }

    SECTION("deleted trust lines")
    {
        auto a1 = root.create("A", lm.getLastMinBalance(4) + 6 * txFee);
        a1.changeTrust(cur1, 6000);
        a1.changeTrust(cur2, 6000);
        issuer.pay(a1, cur1, 2000);

        std::vector<TestMarketOffer> offers;
        createOffer(a1, cur1, cur2, offers, OfferState::DELETED);
        createOffer(a1, cur1, cur2, offers, OfferState::DELETED);

        SECTION("deleted selling trust line")
        {
            a1.pay(issuer, cur1, 2000);
            a1.changeTrust(cur1, 0);

            market.requireChanges(offers, executeUpgrade);
            REQUIRE(getAssetLiabilities(a1, cur1) == Liabilities{0, 0});
            REQUIRE(getAssetLiabilities(a1, cur2) == Liabilities{0, 0});
        }
        SECTION("deleted buying trust line")
        {
            a1.changeTrust(cur2, 0);

            market.requireChanges(offers, executeUpgrade);
            REQUIRE(getAssetLiabilities(a1, cur1) == Liabilities{0, 0});
            REQUIRE(getAssetLiabilities(a1, cur2) == Liabilities{0, 0});
        }
    }

    SECTION("offers with deleted trust lines still contribute liabilities")
    {
        auto a1 =
            root.create("A", lm.getLastMinBalance(10) + 2000 + 12 * txFee);
        a1.changeTrust(cur1, 6000);
        a1.changeTrust(cur2, 6000);
        issuer.pay(a1, cur1, 2000);
        issuer.pay(a1, cur2, 2000);

        SECTION("normal offers remain without liabilities from"
                " offers with deleted trust lines")
        {
            // Pay txFee to send 4*baseReserve + 3*txFee for net balance
            // decrease of 4*baseReserve + 4*txFee. This matches the balance
            // decrease from creating 4 offers as in the next test section.
            a1.pay(root, 4 * lm.getLastReserve() + 3 * txFee);

            std::vector<TestMarketOffer> offers;
            createOffer(a1, cur1, native, offers);
            createOffer(a1, cur1, native, offers);
            createOffer(a1, native, cur1, offers);
            createOffer(a1, native, cur1, offers);

            a1.pay(issuer, cur2, 2000);
            a1.changeTrust(cur2, 0);

            market.requireChanges(offers, executeUpgrade);
            REQUIRE(getLiabilities(a1) == Liabilities{4000, 2000});
            REQUIRE(getAssetLiabilities(a1, cur1) == Liabilities{4000, 2000});
            REQUIRE(getAssetLiabilities(a1, cur2) == Liabilities{0, 0});
        }

        SECTION("normal offers deleted with liabilities from"
                " offers with deleted trust lines")
        {
            std::vector<TestMarketOffer> offers;
            createOffer(a1, cur1, cur2, offers, OfferState::DELETED);
            createOffer(a1, cur1, cur2, offers, OfferState::DELETED);
            createOffer(a1, cur1, native, offers, OfferState::DELETED);
            createOffer(a1, cur1, native, offers, OfferState::DELETED);
            createOffer(a1, cur2, cur1, offers, OfferState::DELETED);
            createOffer(a1, cur2, cur1, offers, OfferState::DELETED);
            createOffer(a1, native, cur1, offers, OfferState::DELETED);
            createOffer(a1, native, cur1, offers, OfferState::DELETED);

            a1.pay(issuer, cur2, 2000);
            a1.changeTrust(cur2, 0);

            market.requireChanges(offers, executeUpgrade);
            REQUIRE(getLiabilities(a1) == Liabilities{0, 0});
            REQUIRE(getAssetLiabilities(a1, cur1) == Liabilities{0, 0});
            REQUIRE(getAssetLiabilities(a1, cur2) == Liabilities{0, 0});
        }
    }
}

TEST_CASE("upgrade to version 11", "[upgrades]")
{
    VirtualClock clock;
    auto cfg = getTestConfig(0);
    cfg.USE_CONFIG_FOR_GENESIS = false;

    auto app = createTestApplication(clock, cfg);

    executeUpgrade(*app, makeProtocolVersionUpgrade(10));

    auto& lm = app->getLedgerManager();
    uint32_t newProto = 11;
    auto root = TestAccount{*app, txtest::getRoot(app->getNetworkID())};

    for (size_t i = 0; i < 10; ++i)
    {
        auto stranger =
            TestAccount{*app, txtest::getAccount(fmt::format("stranger{}", i))};
        TxSetFramePtr txSet =
            std::make_shared<TxSetFrame>(lm.getLastClosedLedgerHeader().hash);
        uint32_t ledgerSeq = lm.getLastClosedLedgerNum() + 1;
        uint64_t minBalance = lm.getLastMinBalance(5);
        uint64_t big = minBalance + ledgerSeq;
        uint64_t closeTime = 60 * 5 * ledgerSeq;
        txSet->add(root.tx({txtest::createAccount(stranger, big)}));
        // Provoke sortForHash and hash-caching:
        txSet->getContentsHash();

        // On 4th iteration of advance (a.k.a. ledgerSeq 5), perform a
        // ledger-protocol version upgrade to the new protocol, to activate
        // INITENTRY behaviour.
        auto upgrades = xdr::xvector<UpgradeType, 6>{};
        if (ledgerSeq == 5)
        {
            auto ledgerUpgrade = LedgerUpgrade{LEDGER_UPGRADE_VERSION};
            ledgerUpgrade.newLedgerVersion() = newProto;
            auto v = xdr::xdr_to_opaque(ledgerUpgrade);
            upgrades.push_back(UpgradeType{v.begin(), v.end()});
            CLOG_INFO(Ledger, "Ledger {} upgrading to v{}", ledgerSeq,
                      newProto);
        }

        StellarValue sv = app->getHerder().makeStellarValue(
            txSet->getContentsHash(), closeTime, upgrades,
            app->getConfig().NODE_SEED);
        lm.closeLedger(LedgerCloseData(ledgerSeq, txSet, sv));
        auto& bm = app->getBucketManager();
        auto& bl = bm.getBucketList();
        while (!bl.futuresAllResolved())
        {
            std::this_thread::sleep_for(std::chrono::milliseconds(10));
            bl.resolveAnyReadyFutures();
        }
        auto mc = bm.readMergeCounters();

        CLOG_INFO(Bucket,
                  "Ledger {} did {} old-protocol merges, {} new-protocol "
                  "merges, {} new INITENTRYs, {} old INITENTRYs",
                  ledgerSeq, mc.mPreInitEntryProtocolMerges,
                  mc.mPostInitEntryProtocolMerges, mc.mNewInitEntries,
                  mc.mOldInitEntries);
        for (uint32_t level = 0; level < BucketList::kNumLevels; ++level)
        {
            auto& lev = bm.getBucketList().getLevel(level);
            BucketTests::EntryCounts currCounts(lev.getCurr());
            BucketTests::EntryCounts snapCounts(lev.getSnap());
            CLOG_INFO(
                Bucket,
                "post-ledger {} close, init counts: level {}, {} in curr, "
                "{} in snap",
                ledgerSeq, level, currCounts.nInit, snapCounts.nInit);
        }
        if (ledgerSeq < 5)
        {
            // Check that before upgrade, we did not do any INITENTRY.
            REQUIRE(mc.mPreInitEntryProtocolMerges != 0);
            REQUIRE(mc.mPostInitEntryProtocolMerges == 0);
            REQUIRE(mc.mNewInitEntries == 0);
            REQUIRE(mc.mOldInitEntries == 0);
        }
        else
        {
            // Check several subtle characteristics of the post-upgrade
            // environment:
            //   - Old-protocol merges stop happening (there should have
            //     been 6 before the upgrade, but we re-use a merge we did at
            //     ledger 1 for ledger 2 spill, so the counter is at 5)
            //   - New-protocol merges start happening.
            //   - At the upgrade (5), we find 1 INITENTRY in lev[0].curr
            //   - The next two (6, 7), propagate INITENTRYs to lev[0].snap
            //   - From 8 on, the INITENTRYs propagate to lev[1].curr
            REQUIRE(mc.mPreInitEntryProtocolMerges == 5);
            REQUIRE(mc.mPostInitEntryProtocolMerges != 0);
            auto& lev0 = bm.getBucketList().getLevel(0);
            auto& lev1 = bm.getBucketList().getLevel(1);
            auto lev0Curr = lev0.getCurr();
            auto lev0Snap = lev0.getSnap();
            auto lev1Curr = lev1.getCurr();
            auto lev1Snap = lev1.getSnap();
            BucketTests::EntryCounts lev0CurrCounts(lev0Curr);
            BucketTests::EntryCounts lev0SnapCounts(lev0Snap);
            BucketTests::EntryCounts lev1CurrCounts(lev1Curr);
            auto getVers = [](std::shared_ptr<Bucket> b) -> uint32_t {
                return BucketInputIterator(b).getMetadata().ledgerVersion;
            };
            switch (ledgerSeq)
            {
            default:
            case 8:
                REQUIRE(getVers(lev1Curr) == newProto);
                REQUIRE(lev1CurrCounts.nInit != 0);
            case 7:
            case 6:
                REQUIRE(getVers(lev0Snap) == newProto);
                REQUIRE(lev0SnapCounts.nInit != 0);
            case 5:
                REQUIRE(getVers(lev0Curr) == newProto);
                REQUIRE(lev0CurrCounts.nInit != 0);
            }
        }
    }
}

TEST_CASE("upgrade to version 12", "[upgrades]")
{
    VirtualClock clock;
    auto cfg = getTestConfig();
    cfg.USE_CONFIG_FOR_GENESIS = false;

    auto app = createTestApplication(clock, cfg);

    executeUpgrade(*app, makeProtocolVersionUpgrade(11));

    auto& lm = app->getLedgerManager();
    uint32_t oldProto = 11;
    uint32_t newProto = 12;
    auto root = TestAccount{*app, txtest::getRoot(app->getNetworkID())};

    for (size_t i = 0; i < 10; ++i)
    {
        auto stranger =
            TestAccount{*app, txtest::getAccount(fmt::format("stranger{}", i))};
        TxSetFramePtr txSet =
            std::make_shared<TxSetFrame>(lm.getLastClosedLedgerHeader().hash);
        uint32_t ledgerSeq = lm.getLastClosedLedgerNum() + 1;
        uint64_t minBalance = lm.getLastMinBalance(5);
        uint64_t big = minBalance + ledgerSeq;
        uint64_t closeTime = 60 * 5 * ledgerSeq;
        txSet->add(root.tx({txtest::createAccount(stranger, big)}));
        // Provoke sortForHash and hash-caching:
        txSet->getContentsHash();

        // On 4th iteration of advance (a.k.a. ledgerSeq 5), perform a
        // ledger-protocol version upgrade to the new protocol, to
        // start new-style merges (no shadows)
        auto upgrades = xdr::xvector<UpgradeType, 6>{};
        if (ledgerSeq == 5)
        {
            auto ledgerUpgrade = LedgerUpgrade{LEDGER_UPGRADE_VERSION};
            ledgerUpgrade.newLedgerVersion() = newProto;
            auto v = xdr::xdr_to_opaque(ledgerUpgrade);
            upgrades.push_back(UpgradeType{v.begin(), v.end()});
            CLOG_INFO(Ledger, "Ledger {} upgrading to v{}", ledgerSeq,
                      newProto);
        }
        StellarValue sv = app->getHerder().makeStellarValue(
            txSet->getContentsHash(), closeTime, upgrades,
            app->getConfig().NODE_SEED);
        lm.closeLedger(LedgerCloseData(ledgerSeq, txSet, sv));
        auto& bm = app->getBucketManager();
        auto& bl = bm.getBucketList();
        while (!bl.futuresAllResolved())
        {
            std::this_thread::sleep_for(std::chrono::milliseconds(10));
            bl.resolveAnyReadyFutures();
        }
        auto mc = bm.readMergeCounters();

        if (ledgerSeq < 5)
        {
            REQUIRE(mc.mPreShadowRemovalProtocolMerges != 0);
        }
        else
        {
            auto& lev0 = bm.getBucketList().getLevel(0);
            auto& lev1 = bm.getBucketList().getLevel(1);
            auto lev0Curr = lev0.getCurr();
            auto lev0Snap = lev0.getSnap();
            auto lev1Curr = lev1.getCurr();
            auto lev1Snap = lev1.getSnap();
            auto getVers = [](std::shared_ptr<Bucket> b) -> uint32_t {
                return BucketInputIterator(b).getMetadata().ledgerVersion;
            };
            switch (ledgerSeq)
            {
            case 8:
                REQUIRE(getVers(lev1Curr) == newProto);
                REQUIRE(getVers(lev1Snap) == oldProto);
                REQUIRE(mc.mPostShadowRemovalProtocolMerges == 6);
                // One more old-style merge despite the upgrade
                // At ledger 8, level 2 spills, and starts an old-style merge,
                // as level 1 snap is still of old version
                REQUIRE(mc.mPreShadowRemovalProtocolMerges == 6);
                break;
            case 7:
                REQUIRE(getVers(lev0Snap) == newProto);
                REQUIRE(getVers(lev1Curr) == oldProto);
                REQUIRE(mc.mPostShadowRemovalProtocolMerges == 4);
                REQUIRE(mc.mPreShadowRemovalProtocolMerges == 5);
                break;
            case 6:
                REQUIRE(getVers(lev0Snap) == newProto);
                REQUIRE(getVers(lev1Curr) == oldProto);
                REQUIRE(mc.mPostShadowRemovalProtocolMerges == 3);
                REQUIRE(mc.mPreShadowRemovalProtocolMerges == 5);
                break;
            case 5:
                REQUIRE(getVers(lev0Curr) == newProto);
                REQUIRE(getVers(lev0Snap) == oldProto);
                REQUIRE(mc.mPostShadowRemovalProtocolMerges == 1);
                REQUIRE(mc.mPreShadowRemovalProtocolMerges == 5);
                break;
            default:
                break;
            }
        }
    }
}

TEST_CASE("upgrade to version 13", "[upgrades]")
{
    VirtualClock clock;
    auto cfg = getTestConfig(0);
    cfg.USE_CONFIG_FOR_GENESIS = false;

    auto app = createTestApplication(clock, cfg);

    executeUpgrade(*app, makeProtocolVersionUpgrade(12));

    auto& lm = app->getLedgerManager();
    auto& herder = static_cast<HerderImpl&>(app->getHerder());

    auto root = TestAccount::createRoot(*app);
    auto acc = root.create("A", lm.getLastMinBalance(2));

    herder.recvTransaction(root.tx({payment(root, 1)}));
    herder.recvTransaction(root.tx({payment(root, 2)}));
    herder.recvTransaction(acc.tx({payment(acc, 1)}));
    herder.recvTransaction(acc.tx({payment(acc, 2)}));

    auto txSet = herder.getTransactionQueue().toTxSet({});
    for (auto const& tx : txSet->mTransactions)
    {
        REQUIRE(tx->getEnvelope().type() == ENVELOPE_TYPE_TX_V0);
    }

    {
        auto const& lcl = lm.getLastClosedLedgerHeader();
        auto ledgerSeq = lcl.header.ledgerSeq + 1;

        auto emptyTxSet = std::make_shared<TxSetFrame>(lcl.hash);
        herder.getPendingEnvelopes().putTxSet(emptyTxSet->getContentsHash(),
                                              ledgerSeq, emptyTxSet);

        auto upgrade = toUpgradeType(makeProtocolVersionUpgrade(13));
        StellarValue sv =
            herder.makeStellarValue(emptyTxSet->getContentsHash(), 2,
                                    xdr::xvector<UpgradeType, 6>({upgrade}),
                                    app->getConfig().NODE_SEED);
        herder.getHerderSCPDriver().valueExternalized(ledgerSeq,
                                                      xdr::xdr_to_opaque(sv));
    }

    txSet = herder.getTransactionQueue().toTxSet({});
    for (auto const& tx : txSet->mTransactions)
    {
        REQUIRE(tx->getEnvelope().type() == ENVELOPE_TYPE_TX);
    }
}

TEST_CASE("upgrade base reserve", "[upgrades]")
{
    VirtualClock clock;
    auto cfg = getTestConfig(0);

    // Do our setup in version 0 so that for_versions_* below do not
    // try to downgrade us from >0 to 0.
    cfg.USE_CONFIG_FOR_GENESIS = false;

    auto app = createTestApplication(clock, cfg);

    auto& lm = app->getLedgerManager();
    auto txFee = lm.getLastTxFee();

    auto const& lcl = lm.getLastClosedLedgerHeader();
    auto txSet = std::make_shared<TxSetFrame>(lcl.hash);

    auto root = TestAccount::createRoot(*app);
    auto issuer = root.create("issuer", lm.getLastMinBalance(0) + 100 * txFee);
    auto native = txtest::makeNativeAsset();
    auto cur1 = issuer.asset("CUR1");
    auto cur2 = issuer.asset("CUR2");

    auto market = TestMarket{*app};

    auto executeUpgrade = [&](uint32_t newReserve) {
        REQUIRE(::executeUpgrade(*app, makeBaseReserveUpgrade(newReserve))
                    .baseReserve == newReserve);
    };

    auto getLiabilities = [&](TestAccount& acc) {
        Liabilities res;
        LedgerTxn ltx(app->getLedgerTxnRoot());
        auto account = stellar::loadAccount(ltx, acc.getPublicKey());
        res.selling = getSellingLiabilities(ltx.loadHeader(), account);
        res.buying = getBuyingLiabilities(ltx.loadHeader(), account);
        return res;
    };
    auto getAssetLiabilities = [&](TestAccount& acc, Asset const& asset) {
        Liabilities res;
        if (acc.hasTrustLine(asset))
        {
            LedgerTxn ltx(app->getLedgerTxnRoot());
            auto trust = stellar::loadTrustLine(ltx, acc.getPublicKey(), asset);
            res.selling = trust.getSellingLiabilities(ltx.loadHeader());
            res.buying = trust.getBuyingLiabilities(ltx.loadHeader());
        }
        return res;
    };
    auto getNumSponsoringEntries = [&](TestAccount& acc) {
        LedgerTxn ltx(app->getLedgerTxnRoot());
        auto account = stellar::loadAccount(ltx, acc.getPublicKey());
        return getNumSponsoring(account.current());
    };
    auto getNumSponsoredEntries = [&](TestAccount& acc) {
        LedgerTxn ltx(app->getLedgerTxnRoot());
        auto account = stellar::loadAccount(ltx, acc.getPublicKey());
        return getNumSponsored(account.current());
    };

    auto createOffer = [&](TestAccount& acc, Asset const& selling,
                           Asset const& buying,
                           std::vector<TestMarketOffer>& offers,
                           OfferState const& afterUpgrade = OfferState::SAME) {
        OfferState state = {selling, buying, Price{2, 1}, 1000};
        auto offer = market.requireChangesWithOffer(
            {}, [&] { return market.addOffer(acc, state); });
        if (afterUpgrade == OfferState::SAME)
        {
            offers.push_back({offer.key, offer.state});
        }
        else
        {
            offers.push_back({offer.key, afterUpgrade});
        }
    };

    auto createOffers = [&](TestAccount& acc,
                            std::vector<TestMarketOffer>& offers,
                            bool expectToDeleteNativeSells = false) {
        OfferState nativeSellState =
            expectToDeleteNativeSells ? OfferState::DELETED : OfferState::SAME;

        createOffer(acc, native, cur1, offers, nativeSellState);
        createOffer(acc, native, cur1, offers, nativeSellState);
        createOffer(acc, cur1, native, offers);
        createOffer(acc, cur1, native, offers);
        createOffer(acc, native, cur2, offers, nativeSellState);
        createOffer(acc, native, cur2, offers, nativeSellState);
        createOffer(acc, cur2, native, offers);
        createOffer(acc, cur2, native, offers);
        createOffer(acc, cur1, cur2, offers);
        createOffer(acc, cur1, cur2, offers);
        createOffer(acc, cur2, cur1, offers);
        createOffer(acc, cur2, cur1, offers);
    };

    auto deleteOffers = [&](TestAccount& acc,
                            std::vector<TestMarketOffer> const& offers) {
        for (auto const& offer : offers)
        {
            auto delOfferState = offer.state;
            delOfferState.amount = 0;
            market.requireChangesWithOffer({}, [&] {
                return market.updateOffer(acc, offer.key.offerID, delOfferState,
                                          OfferState::DELETED);
            });
        }
    };

    SECTION("decrease reserve")
    {
        auto a1 =
            root.create("A", lm.getLastMinBalance(14) + 4000 + 14 * txFee);
        a1.changeTrust(cur1, 12000);
        a1.changeTrust(cur2, 12000);
        issuer.pay(a1, cur1, 4000);
        issuer.pay(a1, cur2, 4000);

        for_versions_to(9, *app, [&] {
            std::vector<TestMarketOffer> offers;
            createOffers(a1, offers);
            uint32_t baseReserve = lm.getLastReserve();
            market.requireChanges(offers,
                                  std::bind(executeUpgrade, baseReserve / 2));
            deleteOffers(a1, offers);
        });
        for_versions_from(10, *app, [&] {
            std::vector<TestMarketOffer> offers;
            createOffers(a1, offers);
            uint32_t baseReserve = lm.getLastReserve();
            market.requireChanges(offers,
                                  std::bind(executeUpgrade, baseReserve / 2));
            REQUIRE(getLiabilities(a1) == Liabilities{8000, 4000});
            REQUIRE(getAssetLiabilities(a1, cur1) == Liabilities{8000, 4000});
            REQUIRE(getAssetLiabilities(a1, cur2) == Liabilities{8000, 4000});
            deleteOffers(a1, offers);
        });
    }

    SECTION("increase reserve")
    {
        for_versions_to(9, *app, [&] {
            auto a1 = root.create("A", 2 * lm.getLastMinBalance(14) + 3999 +
                                           14 * txFee);
            a1.changeTrust(cur1, 12000);
            a1.changeTrust(cur2, 12000);
            issuer.pay(a1, cur1, 4000);
            issuer.pay(a1, cur2, 4000);

            auto a2 = root.create("B", 2 * lm.getLastMinBalance(14) + 4000 +
                                           14 * txFee);
            a2.changeTrust(cur1, 12000);
            a2.changeTrust(cur2, 12000);
            issuer.pay(a2, cur1, 4000);
            issuer.pay(a2, cur2, 4000);

            std::vector<TestMarketOffer> offers;
            createOffers(a1, offers);
            createOffers(a2, offers);

            uint32_t baseReserve = lm.getLastReserve();
            market.requireChanges(offers,
                                  std::bind(executeUpgrade, 2 * baseReserve));
        });

        auto submitTx = [&](TransactionFrameBasePtr tx) {
            LedgerTxn ltx(app->getLedgerTxnRoot());
            TransactionMeta txm(2);
            REQUIRE(tx->checkValid(ltx, 0, 0, 0));
            REQUIRE(tx->apply(*app, ltx, txm));
            ltx.commit();

            REQUIRE(tx->getResultCode() == txSUCCESS);
        };

        auto increaseReserveFromV10 = [&](bool allowMaintainLiablities,
                                          bool flipSponsorship) {
            auto a1 = root.create("A", 2 * lm.getLastMinBalance(14) + 3999 +
                                           14 * txFee);
            a1.changeTrust(cur1, 12000);
            a1.changeTrust(cur2, 12000);
            issuer.pay(a1, cur1, 4000);
            issuer.pay(a1, cur2, 4000);

            auto a2 = root.create("B", 2 * lm.getLastMinBalance(14) + 4000 +
                                           14 * txFee);
            a2.changeTrust(cur1, 12000);
            a2.changeTrust(cur2, 12000);
            issuer.pay(a2, cur1, 4000);
            issuer.pay(a2, cur2, 4000);

            std::vector<TestMarketOffer> offers;
            createOffers(a1, offers, true);
            createOffers(a2, offers);

            if (allowMaintainLiablities)
            {
                issuer.setOptions(txtest::setFlags(
                    static_cast<uint32_t>(AUTH_REQUIRED_FLAG) |
                    static_cast<uint32_t>(AUTH_REVOCABLE_FLAG)));
                issuer.allowMaintainLiabilities(cur1, a1);
            }

            if (flipSponsorship)
            {
                std::vector<Operation> opsA1 = {
                    a1.op(beginSponsoringFutureReserves(a2))};
                std::vector<Operation> opsA2 = {
                    a2.op(beginSponsoringFutureReserves(a1))};
                for (auto const& offer : offers)
                {
                    if (offer.key.sellerID == a2.getPublicKey())
                    {
                        opsA1.emplace_back(a2.op(revokeSponsorship(
                            offerKey(a2, offer.key.offerID))));
                    }
                    else
                    {
                        opsA2.emplace_back(a1.op(revokeSponsorship(
                            offerKey(a1, offer.key.offerID))));
                    }
                }
                opsA1.emplace_back(a2.op(endSponsoringFutureReserves()));
                opsA2.emplace_back(a1.op(endSponsoringFutureReserves()));

                // submit tx to update sponsorship
                submitTx(transactionFrameFromOps(app->getNetworkID(), a1, opsA1,
                                                 {a2}));
                submitTx(transactionFrameFromOps(app->getNetworkID(), a2, opsA2,
                                                 {a1}));
            }

            uint32_t baseReserve = lm.getLastReserve();
            market.requireChanges(offers,
                                  std::bind(executeUpgrade, 2 * baseReserve));
            REQUIRE(getLiabilities(a1) == Liabilities{8000, 0});
            REQUIRE(getAssetLiabilities(a1, cur1) == Liabilities{4000, 4000});
            REQUIRE(getAssetLiabilities(a1, cur2) == Liabilities{4000, 4000});
            REQUIRE(getLiabilities(a2) == Liabilities{8000, 4000});
            REQUIRE(getAssetLiabilities(a2, cur1) == Liabilities{8000, 4000});
            REQUIRE(getAssetLiabilities(a2, cur2) == Liabilities{8000, 4000});
        };

        SECTION("authorized")
        {
            for_versions_from(10, *app,
                              [&] { increaseReserveFromV10(false, false); });
        }

        SECTION("authorized to maintain liabilities")
        {
            for_versions_from(13, *app,
                              [&] { increaseReserveFromV10(true, false); });
        }

        SECTION("sponsorships")
        {
            auto accSponsorsAllOffersTest = [&](TestAccount& sponsoringAcc,
                                                TestAccount& sponsoredAcc,
                                                TestAccount& sponsoredAcc2,
                                                bool sponsoringAccPullOffers,
                                                bool sponsoredAccPullOffers) {
                sponsoringAcc.changeTrust(cur1, 12000);
                sponsoringAcc.changeTrust(cur2, 12000);
                issuer.pay(sponsoringAcc, cur1, 4000);
                issuer.pay(sponsoringAcc, cur2, 4000);

                sponsoredAcc.changeTrust(cur1, 12000);
                sponsoredAcc.changeTrust(cur2, 12000);
                issuer.pay(sponsoredAcc, cur1, 4000);
                issuer.pay(sponsoredAcc, cur2, 4000);

                sponsoredAcc2.changeTrust(cur1, 12000);
                sponsoredAcc2.changeTrust(cur2, 12000);
                issuer.pay(sponsoredAcc2, cur1, 4000);
                issuer.pay(sponsoredAcc2, cur2, 4000);

                std::vector<TestMarketOffer> offers;
                createOffers(sponsoringAcc, offers, sponsoringAccPullOffers);
                createOffers(sponsoredAcc, offers, sponsoredAccPullOffers);
                createOffers(sponsoredAcc2, offers, true);

                // prepare ops to transfer sponsorship of all sponsoredAcc
                // offers and one offer from sponsoredAcc2 to sponsoringAcc
                std::vector<Operation> ops = {
                    sponsoringAcc.op(
                        beginSponsoringFutureReserves(sponsoredAcc)),
                    sponsoringAcc.op(
                        beginSponsoringFutureReserves(sponsoredAcc2))};
                for (auto const& offer : offers)
                {
                    if (offer.key.sellerID == sponsoredAcc.getPublicKey())
                    {
                        ops.emplace_back(sponsoredAcc.op(revokeSponsorship(
                            offerKey(sponsoredAcc, offer.key.offerID))));
                    }
                }

                // last offer in offers is for sponsoredAcc2
                ops.emplace_back(sponsoredAcc2.op(revokeSponsorship(
                    offerKey(sponsoredAcc2, offers.back().key.offerID))));

                ops.emplace_back(
                    sponsoredAcc.op(endSponsoringFutureReserves()));
                ops.emplace_back(
                    sponsoredAcc2.op(endSponsoringFutureReserves()));

                // submit tx to update sponsorship
                submitTx(transactionFrameFromOps(
                    app->getNetworkID(), sponsoringAcc, ops,
                    {sponsoredAcc, sponsoredAcc2}));

                REQUIRE(getNumSponsoredEntries(sponsoredAcc) == 12);
                REQUIRE(getNumSponsoredEntries(sponsoredAcc2) == 1);
                REQUIRE(getNumSponsoringEntries(sponsoringAcc) == 13);

                uint32_t baseReserve = lm.getLastReserve();

                if (sponsoredAccPullOffers)
                {
                    // SponsoringAcc is now sponsoring all 12 of sponsoredAcc's
                    // offers. SponsoredAcc has 4 subentries. It also has enough
                    // lumens to cover 12 more subentries after the sponsorship
                    // update. After the upgrade to double the baseReserve, this
                    // account will need to cover the 4 subEntries, so we only
                    // need 4 extra baseReserves before the upgrade. Pay out the
                    // rest (8 reserves) so we can get our orders pulled on
                    // upgrade. 16(total reserves) - 4(subEntries) -
                    // 4(base reserve increase) = 8(extra base reserves)

                    sponsoredAcc.pay(root, baseReserve * 8);
                }
                else
                {
                    sponsoredAcc.pay(root, baseReserve * 8 - 1);
                }

                if (sponsoringAccPullOffers)
                {
                    sponsoringAcc.pay(root, 1);
                }

                // This account needs to lose a base reserve to get its orders
                // pulled
                sponsoredAcc2.pay(root, baseReserve);

                // execute upgrade
                market.requireChanges(
                    offers, std::bind(executeUpgrade, 2 * baseReserve));

                if (sponsoredAccPullOffers)
                {
                    REQUIRE(getLiabilities(sponsoredAcc) ==
                            Liabilities{8000, 0});
                    REQUIRE(getAssetLiabilities(sponsoredAcc, cur1) ==
                            Liabilities{4000, 4000});
                    REQUIRE(getAssetLiabilities(sponsoredAcc, cur2) ==
                            Liabilities{4000, 4000});

                    // the 4 native offers were pulled
                    REQUIRE(getNumSponsoredEntries(sponsoredAcc) == 8);
                    REQUIRE(getNumSponsoringEntries(sponsoringAcc) == 9);
                }
                else
                {
                    REQUIRE(getLiabilities(sponsoredAcc) ==
                            Liabilities{8000, 4000});
                    REQUIRE(getAssetLiabilities(sponsoredAcc, cur1) ==
                            Liabilities{8000, 4000});
                    REQUIRE(getAssetLiabilities(sponsoredAcc, cur2) ==
                            Liabilities{8000, 4000});

                    REQUIRE(getNumSponsoredEntries(sponsoredAcc) == 12);
                    REQUIRE(getNumSponsoringEntries(sponsoringAcc) == 13);
                }

                if (sponsoringAccPullOffers)
                {
                    REQUIRE(getLiabilities(sponsoringAcc) ==
                            Liabilities{8000, 0});
                    REQUIRE(getAssetLiabilities(sponsoringAcc, cur1) ==
                            Liabilities{4000, 4000});
                    REQUIRE(getAssetLiabilities(sponsoringAcc, cur2) ==
                            Liabilities{4000, 4000});
                }
                else
                {
                    REQUIRE(getLiabilities(sponsoringAcc) ==
                            Liabilities{8000, 4000});
                    REQUIRE(getAssetLiabilities(sponsoringAcc, cur1) ==
                            Liabilities{8000, 4000});
                    REQUIRE(getAssetLiabilities(sponsoringAcc, cur2) ==
                            Liabilities{8000, 4000});
                }

                REQUIRE(getLiabilities(sponsoredAcc2) == Liabilities{8000, 0});
                REQUIRE(getAssetLiabilities(sponsoredAcc2, cur1) ==
                        Liabilities{4000, 4000});
                REQUIRE(getAssetLiabilities(sponsoredAcc2, cur2) ==
                        Liabilities{4000, 4000});
            };

            auto sponsorshipTestsBySeed = [&](std::string sponsoringSeed,
                                              std::string sponsoredSeed) {
                auto sponsoring =
                    root.create(sponsoringSeed, 2 * lm.getLastMinBalance(27) +
                                                    4000 + 15 * txFee);

                auto sponsored =
                    root.create(sponsoredSeed,
                                lm.getLastMinBalance(14) + 3999 + 15 * txFee);

                // This account will have one sponsored offer and will always
                // have it's offers pulled.
                auto sponsored2 = root.create(
                    "C", 2 * lm.getLastMinBalance(13) + 3999 + 15 * txFee);

                SECTION("sponsored and sponsoring accounts get offers "
                        "pulled on upgrade")
                {
                    accSponsorsAllOffersTest(sponsoring, sponsored, sponsored2,
                                             true, true);
                }
                SECTION("no offers pulled")
                {
                    accSponsorsAllOffersTest(sponsoring, sponsored, sponsored2,
                                             false, false);
                }
                SECTION("offers for sponsored account pulled")
                {
                    accSponsorsAllOffersTest(sponsoring, sponsored, sponsored2,
                                             true, false);
                }
                SECTION("offers for sponsoring account pulled")
                {
                    accSponsorsAllOffersTest(sponsoring, sponsored, sponsored2,
                                             false, true);
                }
            };

            for_versions_from(14, *app, [&] {
                // Swap the seeds to test that the ordering of accounts doesn't
                // matter when upgrading
                SECTION("account A is sponsored")
                {
                    sponsorshipTestsBySeed("B", "A");
                }
                SECTION("account B is sponsored")
                {
                    sponsorshipTestsBySeed("A", "B");
                }
                SECTION("swap sponsorship of orders")
                {
                    increaseReserveFromV10(false, true);
                }
            });
        }
    }
}

TEST_CASE("simulate upgrades", "[herder][upgrades][acceptance]")
{
    // no upgrade is done
    auto noUpgrade =
        LedgerUpgradeableData(LedgerManager::GENESIS_LEDGER_VERSION,
                              LedgerManager::GENESIS_LEDGER_BASE_FEE,
                              LedgerManager::GENESIS_LEDGER_MAX_TX_SIZE,
                              LedgerManager::GENESIS_LEDGER_BASE_RESERVE);
    // all values are upgraded
    auto upgrade =
        LedgerUpgradeableData(Config::CURRENT_LEDGER_PROTOCOL_VERSION,
                              LedgerManager::GENESIS_LEDGER_BASE_FEE + 1,
                              LedgerManager::GENESIS_LEDGER_MAX_TX_SIZE + 1,
                              LedgerManager::GENESIS_LEDGER_BASE_RESERVE + 1);

    SECTION("0 of 3 vote - dont upgrade")
    {
        auto nodes = std::vector<LedgerUpgradeNode>{{}, {}, {}};
        auto checks = std::vector<LedgerUpgradeCheck>{
            {genesis(0, 10), {noUpgrade, noUpgrade, noUpgrade}}};
        simulateUpgrade(nodes, checks);
    }

    SECTION("1 of 3 vote, dont upgrade")
    {
        auto nodes =
            std::vector<LedgerUpgradeNode>{{upgrade, genesis(0, 0)}, {}, {}};
        auto checks = std::vector<LedgerUpgradeCheck>{
            {genesis(0, 10), {noUpgrade, noUpgrade, noUpgrade}}};
        simulateUpgrade(nodes, checks, true);
    }

    SECTION("2 of 3 vote (v-blocking) - 3 upgrade")
    {
        auto nodes = std::vector<LedgerUpgradeNode>{
            {upgrade, genesis(0, 0)}, {upgrade, genesis(0, 0)}, {}};
        auto checks = std::vector<LedgerUpgradeCheck>{
            {genesis(0, 10), {upgrade, upgrade, upgrade}}};
        simulateUpgrade(nodes, checks);
    }

    SECTION("3 of 3 vote - upgrade")
    {
        auto nodes = std::vector<LedgerUpgradeNode>{{upgrade, genesis(0, 15)},
                                                    {upgrade, genesis(0, 15)},
                                                    {upgrade, genesis(0, 15)}};
        auto checks = std::vector<LedgerUpgradeCheck>{
            {genesis(0, 10), {noUpgrade, noUpgrade, noUpgrade}},
            {genesis(0, 28), {upgrade, upgrade, upgrade}}};
        simulateUpgrade(nodes, checks);
    }

    SECTION("3 votes for bogus fee - all 3 upgrade but ignore bad fee")
    {
        auto upgradeBadFee = upgrade;
        upgradeBadFee.baseFee = 0;
        auto expectedResult = upgradeBadFee;
        expectedResult.baseFee = LedgerManager::GENESIS_LEDGER_BASE_FEE;
        auto nodes =
            std::vector<LedgerUpgradeNode>{{upgradeBadFee, genesis(0, 0)},
                                           {upgradeBadFee, genesis(0, 0)},
                                           {upgradeBadFee, genesis(0, 0)}};
        auto checks = std::vector<LedgerUpgradeCheck>{
            {genesis(0, 10), {expectedResult, expectedResult, expectedResult}}};
        simulateUpgrade(nodes, checks, true);
    }

    SECTION("1 of 3 vote early - 2 upgrade late")
    {
        auto nodes = std::vector<LedgerUpgradeNode>{{upgrade, genesis(0, 10)},
                                                    {upgrade, genesis(0, 30)},
                                                    {upgrade, genesis(0, 30)}};
        auto checks = std::vector<LedgerUpgradeCheck>{
            {genesis(0, 20), {noUpgrade, noUpgrade, noUpgrade}},
            {genesis(0, 37), {upgrade, upgrade, upgrade}}};
        simulateUpgrade(nodes, checks);
    }

    SECTION("2 of 3 vote early (v-blocking) - 3 upgrade anyways")
    {
        auto nodes = std::vector<LedgerUpgradeNode>{{upgrade, genesis(0, 10)},
                                                    {upgrade, genesis(0, 10)},
                                                    {upgrade, genesis(0, 30)}};
        auto checks = std::vector<LedgerUpgradeCheck>{
            {genesis(0, 9), {noUpgrade, noUpgrade, noUpgrade}},
            {genesis(0, 27), {upgrade, upgrade, upgrade}}};
        simulateUpgrade(nodes, checks);
    }
}

TEST_CASE("upgrade invalid during ledger close", "[upgrades]")
{
    VirtualClock clock;
    // Do our setup in version 0 so that for_versions_* below do not
    // try to downgrade us from >0 to 0.
    auto cfg = getTestConfig();
    cfg.USE_CONFIG_FOR_GENESIS = false;

    auto app = createTestApplication(clock, cfg);

    SECTION("invalid version changes")
    {
        // Version upgrade to unsupported
        REQUIRE_THROWS(executeUpgrade(
            *app, makeProtocolVersionUpgrade(
                      Config::CURRENT_LEDGER_PROTOCOL_VERSION + 1)));

        executeUpgrade(*app, makeProtocolVersionUpgrade(
                                 Config::CURRENT_LEDGER_PROTOCOL_VERSION));

        // Version downgrade
        REQUIRE_THROWS(executeUpgrade(
            *app, makeProtocolVersionUpgrade(
                      Config::CURRENT_LEDGER_PROTOCOL_VERSION - 1)));
    }

    // Base Fee / Base Reserve to 0
    REQUIRE_THROWS(executeUpgrade(*app, makeBaseFeeUpgrade(0)));
    REQUIRE_THROWS(executeUpgrade(*app, makeBaseReserveUpgrade(0)));

    for_versions_to(17, *app, [&] {
        REQUIRE_THROWS(executeUpgrade(*app, makeFlagsUpgrade(1)));
    });

    for_versions_from(18, *app, [&] {
        auto allFlags = DISABLE_LIQUIDITY_POOL_TRADING_FLAG |
                        DISABLE_LIQUIDITY_POOL_DEPOSIT_FLAG |
                        DISABLE_LIQUIDITY_POOL_WITHDRAWAL_FLAG;
        REQUIRE(allFlags == MASK_LEDGER_HEADER_FLAGS);

        REQUIRE_THROWS(executeUpgrade(
            *app, makeFlagsUpgrade(MASK_LEDGER_HEADER_FLAGS + 1)));

        // success
        executeUpgrade(*app, makeFlagsUpgrade(MASK_LEDGER_HEADER_FLAGS));
    });
}

TEST_CASE("validate upgrade expiration logic", "[upgrades]")
{
    auto cfg = getTestConfig();
    cfg.TESTING_UPGRADE_LEDGER_PROTOCOL_VERSION = 10;
    cfg.TESTING_UPGRADE_DESIRED_FEE = 100;
    cfg.TESTING_UPGRADE_MAX_TX_SET_SIZE = 50;
    cfg.TESTING_UPGRADE_RESERVE = 100000000;
    cfg.TESTING_UPGRADE_DATETIME = genesis(0, 0);
    cfg.TESTING_UPGRADE_FLAGS = 1;

    auto header = LedgerHeader{};

    // make sure the network info is different than what's armed
    header.ledgerVersion = cfg.LEDGER_PROTOCOL_VERSION - 1;
    header.baseFee = cfg.TESTING_UPGRADE_DESIRED_FEE - 1;
    header.baseReserve = cfg.TESTING_UPGRADE_RESERVE - 1;
    header.maxTxSetSize = cfg.TESTING_UPGRADE_MAX_TX_SET_SIZE - 1;
    setLedgerHeaderFlag(header, cfg.TESTING_UPGRADE_FLAGS - 1);

    SECTION("remove expired upgrades")
    {
        header.scpValue.closeTime = VirtualClock::to_time_t(
            cfg.TESTING_UPGRADE_DATETIME + Upgrades::UPDGRADE_EXPIRATION_HOURS);

        bool updated = false;
        auto upgrades = Upgrades{cfg}.removeUpgrades(
            header.scpValue.upgrades.begin(), header.scpValue.upgrades.end(),
            header.scpValue.closeTime, updated);

        REQUIRE(updated);
        REQUIRE(!upgrades.mProtocolVersion);
        REQUIRE(!upgrades.mBaseFee);
        REQUIRE(!upgrades.mMaxTxSetSize);
        REQUIRE(!upgrades.mBaseReserve);
        REQUIRE(!upgrades.mFlags);
    }

    SECTION("upgrades not yet expired")
    {
        header.scpValue.closeTime = VirtualClock::to_time_t(
            cfg.TESTING_UPGRADE_DATETIME + Upgrades::UPDGRADE_EXPIRATION_HOURS -
            std::chrono::seconds(1));

        bool updated = false;
        auto upgrades = Upgrades{cfg}.removeUpgrades(
            header.scpValue.upgrades.begin(), header.scpValue.upgrades.end(),
            header.scpValue.closeTime, updated);

        REQUIRE(!updated);
        REQUIRE(upgrades.mProtocolVersion);
        REQUIRE(upgrades.mBaseFee);
        REQUIRE(upgrades.mMaxTxSetSize);
        REQUIRE(upgrades.mBaseReserve);
        REQUIRE(upgrades.mFlags);
    }
}

TEST_CASE("upgrade from cpp14 serialized data", "[upgrades]")
{
    std::string in = R"({
    "time": 1618016242,
    "version": {
        "has": true,
        "val": 17
    },
    "fee": {
        "has": false
    },
    "maxtxsize": {
        "has": true,
        "val": 10000
    },
    "reserve": {
        "has": false
    },
<<<<<<< HEAD
    "flags": {
        has": false
    }
=======
>>>>>>> 88833df1
    "percentagefee": {
        "has": false,
        "value": 45
    },
    "maxfee": {
        "has": false
    }
})";
    Upgrades::UpgradeParameters up;
    up.fromJson(in);
    REQUIRE(VirtualClock::to_time_t(up.mUpgradeTime) == 1618016242);
    REQUIRE(up.mProtocolVersion.has_value());
    REQUIRE(up.mProtocolVersion.value() == 17);
    REQUIRE(!up.mBaseFee.has_value());
    REQUIRE(up.mMaxTxSetSize.has_value());
    REQUIRE(up.mMaxTxSetSize.value() == 10000);
    REQUIRE(!up.mBaseReserve.has_value());
    REQUIRE(!up.mBasePercentageFee.has_value());
    REQUIRE(!up.mMaxFee.has_value());
<<<<<<< HEAD
}

TEST_CASE("upgrade flags", "[upgrades][liquiditypool]")
{
    VirtualClock clock;
    // Do our setup in version 0 so that for_versions_* below do not
    // try to downgrade us from >0 to 0.
    auto cfg = getTestConfig();
    cfg.USE_CONFIG_FOR_GENESIS = false;

    auto app = createTestApplication(clock, cfg);

    auto root = TestAccount::createRoot(*app);
    auto native = makeNativeAsset();
    auto cur1 = makeAsset(root, "CUR1");

    auto shareNative1 =
        makeChangeTrustAssetPoolShare(native, cur1, LIQUIDITY_POOL_FEE_V18);
    auto poolNative1 = xdrSha256(shareNative1.liquidityPool());

    auto executeUpgrade = [&](uint32_t newFlags) {
        REQUIRE(
            ::executeUpgrade(*app, makeFlagsUpgrade(newFlags)).ext.v1().flags ==
            newFlags);
    };

    for_versions_from(18, *app, [&] {
        // deposit
        REQUIRE_THROWS_AS(root.liquidityPoolDeposit(poolNative1, 1, 1,
                                                    Price{1, 1}, Price{1, 1}),
                          ex_LIQUIDITY_POOL_DEPOSIT_NO_TRUST);

        executeUpgrade(DISABLE_LIQUIDITY_POOL_DEPOSIT_FLAG);

        REQUIRE_THROWS_AS(root.liquidityPoolDeposit(poolNative1, 1, 1,
                                                    Price{1, 1}, Price{1, 1}),
                          ex_opNOT_SUPPORTED);

        // withdraw
        REQUIRE_THROWS_AS(root.liquidityPoolWithdraw(poolNative1, 1, 0, 0),
                          ex_LIQUIDITY_POOL_WITHDRAW_NO_TRUST);

        executeUpgrade(DISABLE_LIQUIDITY_POOL_WITHDRAWAL_FLAG);

        REQUIRE_THROWS_AS(root.liquidityPoolWithdraw(poolNative1, 1, 0, 0),
                          ex_opNOT_SUPPORTED);

        // clear flag
        executeUpgrade(0);

        // try both after clearing flags
        REQUIRE_THROWS_AS(root.liquidityPoolDeposit(poolNative1, 1, 1,
                                                    Price{1, 1}, Price{1, 1}),
                          ex_LIQUIDITY_POOL_DEPOSIT_NO_TRUST);

        REQUIRE_THROWS_AS(root.liquidityPoolWithdraw(poolNative1, 1, 0, 0),
                          ex_LIQUIDITY_POOL_WITHDRAW_NO_TRUST);

        // set both flags
        executeUpgrade(DISABLE_LIQUIDITY_POOL_DEPOSIT_FLAG |
                       DISABLE_LIQUIDITY_POOL_WITHDRAWAL_FLAG);

        REQUIRE_THROWS_AS(root.liquidityPoolDeposit(poolNative1, 1, 1,
                                                    Price{1, 1}, Price{1, 1}),
                          ex_opNOT_SUPPORTED);

        REQUIRE_THROWS_AS(root.liquidityPoolWithdraw(poolNative1, 1, 0, 0),
                          ex_opNOT_SUPPORTED);

        // clear flags
        executeUpgrade(0);

        root.changeTrust(shareNative1, INT64_MAX);

        // deposit so we can test the disable trading flag
        root.liquidityPoolDeposit(poolNative1, 1000, 1000, Price{1, 1},
                                  Price{1, 1});

        auto a1 =
            root.create("a1", app->getLedgerManager().getLastMinBalance(0));

        auto balance = a1.getBalance();
        root.pay(a1, cur1, 2, native, 1, {});
        REQUIRE(balance + 1 == a1.getBalance());

        executeUpgrade(DISABLE_LIQUIDITY_POOL_TRADING_FLAG);

        REQUIRE_THROWS_AS(root.pay(a1, cur1, 2, native, 1, {}),
                          ex_PATH_PAYMENT_STRICT_RECEIVE_TOO_FEW_OFFERS);

        executeUpgrade(0);

        balance = a1.getBalance();
        root.pay(a1, cur1, 2, native, 1, {});
        REQUIRE(balance + 1 == a1.getBalance());

        // block it again after trade (and add on a second flag)
        executeUpgrade(DISABLE_LIQUIDITY_POOL_TRADING_FLAG |
                       DISABLE_LIQUIDITY_POOL_WITHDRAWAL_FLAG);

        REQUIRE_THROWS_AS(root.pay(a1, cur1, 2, native, 1, {}),
                          ex_PATH_PAYMENT_STRICT_RECEIVE_TOO_FEW_OFFERS);
    });
=======
>>>>>>> 88833df1
}<|MERGE_RESOLUTION|>--- conflicted
+++ resolved
@@ -202,8 +202,6 @@
 
 LedgerUpgrade
 makeBasePercentageFeeUpgrade(int basePercentageFee)
-<<<<<<< HEAD
-=======
 {
     auto result = LedgerUpgrade{LEDGER_UPGRADE_BASE_PERCENTAGE_FEE};
     result.newBasePercentageFee() = basePercentageFee;
@@ -212,7 +210,7 @@
 
 LedgerUpgrade
 makeTxCountUpgrade(int txCount)
->>>>>>> 88833df1
+
 {
     auto result = LedgerUpgrade{LEDGER_UPGRADE_BASE_PERCENTAGE_FEE};
     result.newBasePercentageFee() = basePercentageFee;
@@ -2376,18 +2374,15 @@
     "reserve": {
         "has": false
     },
-<<<<<<< HEAD
-    "flags": {
-        has": false
-    }
-=======
->>>>>>> 88833df1
     "percentagefee": {
         "has": false,
         "value": 45
     },
     "maxfee": {
         "has": false
+    }
+    "flags": {
+        has": false
     }
 })";
     Upgrades::UpgradeParameters up;
@@ -2401,7 +2396,6 @@
     REQUIRE(!up.mBaseReserve.has_value());
     REQUIRE(!up.mBasePercentageFee.has_value());
     REQUIRE(!up.mMaxFee.has_value());
-<<<<<<< HEAD
 }
 
 TEST_CASE("upgrade flags", "[upgrades][liquiditypool]")
@@ -2505,6 +2499,4 @@
         REQUIRE_THROWS_AS(root.pay(a1, cur1, 2, native, 1, {}),
                           ex_PATH_PAYMENT_STRICT_RECEIVE_TOO_FEW_OFFERS);
     });
-=======
->>>>>>> 88833df1
 }