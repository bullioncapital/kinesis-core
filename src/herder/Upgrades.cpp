--- conflicted
+++ resolved
@@ -54,7 +54,6 @@
     ar(make_nvp("flags", p.mFlags));
     ar(make_nvp("percentagefee", p.mBasePercentageFee));
     ar(make_nvp("maxfee", p.mMaxFee));
-<<<<<<< HEAD
 
 #ifdef ENABLE_NEXT_PROTOCOL_VERSION_UNSAFE_FOR_PRODUCTION
     std::optional<std::string> configUpgradeKeyStr;
@@ -65,8 +64,6 @@
     }
     ar(make_nvp("configupgradesetkey", configUpgradeKeyStr));
 #endif
-=======
->>>>>>> c3fe7474
 }
 
 template <class Archive>
@@ -83,14 +80,9 @@
     ar(make_nvp("reserve", o.mBaseReserve));
     ar(make_nvp("percentagefee", o.mBasePercentageFee));
     ar(make_nvp("maxfee", o.mMaxFee));
-<<<<<<< HEAD
 
     // the flags and configupgrade upgrades were added after the fields above,
     // so it's possible for them not to exist in the database
-=======
-    // the flags upgrade was added after the fields above, so it's possible for
-    // them not to exist in the database
->>>>>>> c3fe7474
     try
     {
         ar(make_nvp("flags", o.mFlags));
@@ -302,7 +294,6 @@
         result.emplace_back(LEDGER_UPGRADE_MAX_FEE);
         result.back().newMaxFee() = *mParams.mMaxFee;
     }
-<<<<<<< HEAD
 #ifdef ENABLE_NEXT_PROTOCOL_VERSION_UNSAFE_FOR_PRODUCTION
     auto key = mParams.mConfigUpgradeSetKey;
     if (key)
@@ -317,9 +308,6 @@
         }
     }
 #endif
-=======
-
->>>>>>> c3fe7474
     return result;
 }
 
@@ -348,7 +336,6 @@
         ltx.loadHeader().current().basePercentageFee =
             upgrade.newBasePercentageFee();
         break;
-<<<<<<< HEAD
      case LEDGER_UPGRADE_MAX_FEE:
          ltx.loadHeader().current().maxFee = upgrade.newMaxFee();
          break;
@@ -370,11 +357,6 @@
         break;
     }
 #endif
-=======
-    case LEDGER_UPGRADE_MAX_FEE:
-        ltx.loadHeader().current().maxFee = upgrade.newMaxFee();
-        break;
->>>>>>> c3fe7474
     default:
     {
         auto s =
@@ -403,7 +385,6 @@
     case LEDGER_UPGRADE_FLAGS:
         return fmt::format(FMT_STRING("flags={:d}"), upgrade.newFlags());
     case LEDGER_UPGRADE_BASE_PERCENTAGE_FEE:
-<<<<<<< HEAD
          return fmt::format(FMT_STRING("basepercentagefee={:d}"),
                             upgrade.newBasePercentageFee());
      case LEDGER_UPGRADE_MAX_FEE:
@@ -414,12 +395,6 @@
             FMT_STRING("{}"),
             xdr::xdr_to_string(upgrade.newConfig(), "configupgradesetkey"));
 #endif
-=======
-        return fmt::format(FMT_STRING("basepercentagefee={:d}"),
-                           upgrade.newBasePercentageFee());
-    case LEDGER_UPGRADE_MAX_FEE:
-        return fmt::format(FMT_STRING("maxfee={:d}"), upgrade.newMaxFee());
->>>>>>> c3fe7474
     default:
         return "<unsupported>";
     }
@@ -431,7 +406,6 @@
     std::stringstream r;
     bool first = true;
 
-<<<<<<< HEAD
     auto maybePrintUpgradeTime = [&]() {
         if (first)
         {
@@ -444,9 +418,6 @@
 
     auto appendInfo = [&](std::string const& s,
                           std::optional<uint32> const& o) {
-=======
-    auto appendInfo = [&](std::string const& s, auto const& o) {
->>>>>>> c3fe7474
         if (o)
         {
             maybePrintUpgradeTime();
@@ -461,8 +432,6 @@
     appendInfo("maxfee", mParams.mMaxFee);
     appendInfo("maxtxsetsize", mParams.mMaxTxSetSize);
     appendInfo("flags", mParams.mFlags);
-    appendInfo("basepercentagefee", mParams.mBasePercentageFee);
-    appendInfo("maxfee", mParams.mMaxFee);
 #ifdef ENABLE_NEXT_PROTOCOL_VERSION_UNSAFE_FOR_PRODUCTION
     if (mParams.mConfigUpgradeSetKey)
     {
@@ -505,7 +474,6 @@
 
         resetParamIfSet(res.mBasePercentageFee);
         resetParamIfSet(res.mMaxFee);
-<<<<<<< HEAD
         #ifdef ENABLE_NEXT_PROTOCOL_VERSION_UNSAFE_FOR_PRODUCTION
         if (res.mConfigUpgradeSetKey)
         {
@@ -514,8 +482,16 @@
         }
 #endif
 
-=======
->>>>>>> c3fe7474
+        resetParamIfSet(res.mBasePercentageFee);
+        resetParamIfSet(res.mMaxFee);
+        #ifdef ENABLE_NEXT_PROTOCOL_VERSION_UNSAFE_FOR_PRODUCTION
+        if (res.mConfigUpgradeSetKey)
+        {
+            res.mConfigUpgradeSetKey.reset();
+            updated = true;
+        }
+#endif
+
         return res;
     }
 
@@ -561,7 +537,6 @@
             resetParam(res.mBasePercentageFee, lu.newBasePercentageFee());
             break;
         case LEDGER_UPGRADE_MAX_FEE:
-<<<<<<< HEAD
              resetParam(res.mMaxFee, lu.newMaxFee());
              break;
 #ifdef ENABLE_NEXT_PROTOCOL_VERSION_UNSAFE_FOR_PRODUCTION
@@ -576,10 +551,6 @@
             break;
         }
 #endif
-=======
-            resetParam(res.mMaxFee, lu.newMaxFee());
-            break;
->>>>>>> c3fe7474
         default:
             // skip unknown
             break;
@@ -705,7 +676,6 @@
                (upgrade.newBaseReserve() == *mParams.mBaseReserve);
     case LEDGER_UPGRADE_FLAGS:
         return mParams.mFlags && (upgrade.newFlags() == *mParams.mFlags);
-<<<<<<< HEAD
      case LEDGER_UPGRADE_BASE_PERCENTAGE_FEE:
          return mParams.mBasePercentageFee &&
                  (upgrade.newBasePercentageFee() == *mParams.mBasePercentageFee);
@@ -727,13 +697,6 @@
                    ltx, *mParams.mConfigUpgradeSetKey));
     }
 #endif
-=======
-    case LEDGER_UPGRADE_BASE_PERCENTAGE_FEE:
-        return mParams.mBasePercentageFee &&
-               (upgrade.newBasePercentageFee() == *mParams.mBasePercentageFee);
-    case LEDGER_UPGRADE_MAX_FEE:
-        return mParams.mMaxFee && (upgrade.newMaxFee() == *mParams.mMaxFee);
->>>>>>> c3fe7474
     default:
         return false;
     }
