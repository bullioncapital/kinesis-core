// Copyright 2017 Stellar Development Foundation and contributors. Licensed
// under the Apache License, Version 2.0. See the COPYING file at the root
// of this distribution or at http://www.apache.org/licenses/LICENSE-2.0

#include "herder/Upgrades.h"
#include "crypto/Hex.h"
#include "crypto/SHA.h"
#include "database/Database.h"
#include "database/DatabaseUtils.h"
#include "ledger/LedgerTxn.h"
#include "ledger/LedgerTxnEntry.h"
#include "ledger/LedgerTxnHeader.h"
#include "ledger/TrustLineWrapper.h"
#include "main/Config.h"
#include "transactions/OfferExchange.h"
#include "transactions/SponsorshipUtils.h"
#include "transactions/TransactionUtils.h"
#include "util/Decoder.h"
#include "util/Logging.h"
#include "util/Timer.h"
#include "util/types.h"
#include <Tracy.hpp>
#include <cereal/archives/json.hpp>
#include <cereal/cereal.hpp>
#include <cereal/types/optional.hpp>
#include <fmt/format.h>
#include <optional>
#include <regex>
#include <xdrpp/marshal.h>

namespace cereal
{
template <class Archive>
void
save(Archive& ar, stellar::Upgrades::UpgradeParameters const& p)
{
    // NB: See 'rewriteOptionalFieldKeys' below before adding any new fields to
    // this type, and in particular avoid using field names "has" or "val",
    // or serializing any text fields that might have embedded/quoted JSON.
    ar(make_nvp("time", stellar::VirtualClock::to_time_t(p.mUpgradeTime)));
    ar(make_nvp("version", p.mProtocolVersion));
    ar(make_nvp("fee", p.mBaseFee));
    ar(make_nvp("maxtxsize", p.mMaxTxSize));
    ar(make_nvp("reserve", p.mBaseReserve));
    ar(make_nvp("percentagefee", p.mBasePercentageFee));
    ar(make_nvp("maxfee", p.mMaxFee));
}

template <class Archive>
void
load(Archive& ar, stellar::Upgrades::UpgradeParameters& o)
{
    time_t t;
    ar(make_nvp("time", t));
    o.mUpgradeTime = stellar::VirtualClock::from_time_t(t);
    ar(make_nvp("version", o.mProtocolVersion));
    ar(make_nvp("fee", o.mBaseFee));
    ar(make_nvp("maxtxsize", o.mMaxTxSize));
    ar(make_nvp("reserve", o.mBaseReserve));
    ar(make_nvp("percentagefee", o.mBasePercentageFee));
    ar(make_nvp("maxfee", o.mMaxFee));
}
} // namespace cereal

namespace stellar
{

std::chrono::hours const Upgrades::UPDGRADE_EXPIRATION_HOURS(12);

std::string
Upgrades::UpgradeParameters::toJson() const
{
    std::ostringstream out;
    {
        cereal::JSONOutputArchive ar(out);
        cereal::save(ar, *this);
    }
    return out.str();
}

static std::string
rewriteOptionalFieldKeys(std::string s)
{
    // When transitioning from C++14 to C++17, we migrated from a custom
    // implementation of 'optional' types, to using std::optional.
    //
    // Unfortunately our previous optional-type serialized like this:
    //
    //   {
    //     "has": true,
    //     "val": 12345
    //   }
    //
    // Whereas cereal's built-in support for (de)serializing std::optional will
    // write the same content like this, with the sense of the flag inverted and
    // the names of both fields changed:
    //
    //   {
    //     "nullopt": false,
    //     "data": 12345
    //   }
    //
    // We therefore do a very crude (but safe) string-level rewrite of the
    // former into the latter here. This is safe since none of the fields
    // serialized in the upgrades structure can collide with the string values
    // being substituted, and this is the only structure in the entire program
    // that has this issue.
    //
    // Once this code has been in the field long enough to have processed any
    // pending upgrades deserialized from a database, it should be removed.

    s = std::regex_replace(s, std::regex("\"has\": false"),
                           "\"nullopt\": true");
    s = std::regex_replace(s, std::regex("\"has\": true"),
                           "\"nullopt\": false");
    s = std::regex_replace(s, std::regex("\"val\":"), "\"data\":");
    return s;
}

void
Upgrades::UpgradeParameters::fromJson(std::string const& s)
{
    std::string s1 = rewriteOptionalFieldKeys(s);
    std::istringstream in(s1);
    {
        cereal::JSONInputArchive ar(in);
        cereal::load(ar, *this);
    }
}

Upgrades::Upgrades(UpgradeParameters const& params) : mParams(params)
{
}

void
Upgrades::setParameters(UpgradeParameters const& params, Config const& cfg)
{
    if (params.mProtocolVersion &&
        *params.mProtocolVersion > cfg.LEDGER_PROTOCOL_VERSION)
    {
        throw std::invalid_argument(fmt::format(
            "Protocol version error: supported is up to {}, passed is {}",
            cfg.LEDGER_PROTOCOL_VERSION, *params.mProtocolVersion));
    }
    mParams = params;
}

Upgrades::UpgradeParameters const&
Upgrades::getParameters() const
{
    return mParams;
}

std::vector<LedgerUpgrade>
Upgrades::createUpgradesFor(LedgerHeader const& header) const
{
    auto result = std::vector<LedgerUpgrade>{};
    if (!timeForUpgrade(header.scpValue.closeTime))
    {
        return result;
    }

    if (mParams.mProtocolVersion &&
        (header.ledgerVersion != *mParams.mProtocolVersion))
    {
        result.emplace_back(LEDGER_UPGRADE_VERSION);
        result.back().newLedgerVersion() = *mParams.mProtocolVersion;
    }
    if (mParams.mBaseFee && (header.baseFee != *mParams.mBaseFee))
    {
        result.emplace_back(LEDGER_UPGRADE_BASE_FEE);
        result.back().newBaseFee() = *mParams.mBaseFee;
    }
    if (mParams.mMaxTxSize && (header.maxTxSetSize != *mParams.mMaxTxSize))
    {
        result.emplace_back(LEDGER_UPGRADE_MAX_TX_SET_SIZE);
        result.back().newMaxTxSetSize() = *mParams.mMaxTxSize;
    }
    if (mParams.mBaseReserve && (header.baseReserve != *mParams.mBaseReserve))
    {
        result.emplace_back(LEDGER_UPGRADE_BASE_RESERVE);
        result.back().newBaseReserve() = *mParams.mBaseReserve;
    }

    if (mParams.mBasePercentageFee &&
        (header.basePercentageFee != *mParams.mBasePercentageFee))
    {
        result.emplace_back(LEDGER_UPGRADE_BASE_PERCENTAGE_FEE);
        result.back().newBasePercentageFee() = *mParams.mBasePercentageFee;
    }

    if (mParams.mMaxFee && (header.maxFee != *mParams.mMaxFee))
    {
        result.emplace_back(LEDGER_UPGRADE_MAX_FEE);
        result.back().newMaxFee() = *mParams.mMaxFee;
    }

    return result;
}

void
Upgrades::applyTo(LedgerUpgrade const& upgrade, AbstractLedgerTxn& ltx)
{
    switch (upgrade.type())
    {
    case LEDGER_UPGRADE_VERSION:
        applyVersionUpgrade(ltx, upgrade.newLedgerVersion());
        break;
    case LEDGER_UPGRADE_BASE_FEE:
        ltx.loadHeader().current().baseFee = upgrade.newBaseFee();
        break;
    case LEDGER_UPGRADE_MAX_TX_SET_SIZE:
        ltx.loadHeader().current().maxTxSetSize = upgrade.newMaxTxSetSize();
        break;
    case LEDGER_UPGRADE_BASE_RESERVE:
        applyReserveUpgrade(ltx, upgrade.newBaseReserve());
        break;
    case LEDGER_UPGRADE_BASE_PERCENTAGE_FEE:
        ltx.loadHeader().current().basePercentageFee =
            upgrade.newBasePercentageFee();
        break;
     case LEDGER_UPGRADE_MAX_FEE:
         ltx.loadHeader().current().maxFee = upgrade.newMaxFee();
         break;
    default:
    {
        auto s = fmt::format("Unknown upgrade type: {0}", upgrade.type());
        throw std::runtime_error(s);
    }
    }
}

std::string
Upgrades::toString(LedgerUpgrade const& upgrade)
{
    switch (upgrade.type())
    {
    case LEDGER_UPGRADE_VERSION:
        return fmt::format("protocolversion={0}", upgrade.newLedgerVersion());
    case LEDGER_UPGRADE_BASE_FEE:
        return fmt::format("basefee={0}", upgrade.newBaseFee());
    case LEDGER_UPGRADE_MAX_TX_SET_SIZE:
        return fmt::format("maxtxsetsize={0}", upgrade.newMaxTxSetSize());
    case LEDGER_UPGRADE_BASE_RESERVE:
        return fmt::format("basereserve={0}", upgrade.newBaseReserve());
    case LEDGER_UPGRADE_BASE_PERCENTAGE_FEE:
<<<<<<< HEAD
        return fmt::format("basepercentagefee={0}",
                           upgrade.newBasePercentageFee());
=======
         return fmt::format("basepercentagefee={0}", upgrade.newBasePercentageFee());
     case LEDGER_UPGRADE_MAX_FEE:
         return fmt::format("maxfee={0}", upgrade.newMaxFee());
>>>>>>> 51b096f5
    default:
        return "<unsupported>";
    }
}

std::string
Upgrades::toString() const
{
    std::stringstream r;
    bool first = true;

    auto appendInfo = [&](std::string const& s,
                          std::optional<uint32> const& o) {
        if (o)
        {
            if (first)
            {
                r << fmt::format(
                    "upgradetime={}",
                    VirtualClock::systemPointToISOString(mParams.mUpgradeTime));
                first = false;
            }
            r << fmt::format(", {}={}", s, *o);
        }
    };

    auto appendInfoUInt64 = [&](std::string const& s,
                              std::optional<uint64> const& o) {
            if (o)
            {
                if (first)
                {
                    r << fmt::format(
                        "upgradetime={}",
                        VirtualClock::systemPointToISOString(mParams.mUpgradeTime));
                    first = false;
                }
                r << fmt::format(", {}={}", s, *o);
            }
        };

    appendInfo("protocolversion", mParams.mProtocolVersion);
    appendInfo("basefee", mParams.mBaseFee);
    appendInfo("basereserve", mParams.mBaseReserve);
    appendInfo("basepercentagefee", mParams.mBasePercentageFee);
    appendInfoUInt64("maxfee", mParams.mMaxFee);
    appendInfo("maxtxsize", mParams.mMaxTxSize);

    return r.str();
}

Upgrades::UpgradeParameters
Upgrades::removeUpgrades(std::vector<UpgradeType>::const_iterator beginUpdates,
                         std::vector<UpgradeType>::const_iterator endUpdates,
                         uint64_t closeTime, bool& updated)
{
    updated = false;
    UpgradeParameters res = mParams;

    // If the upgrade time has been surpassed by more than X hours, then remove
    // all upgrades.  This is done so nodes that come up with outdated upgrades
    // don't attempt to change the network
    if (res.mUpgradeTime + Upgrades::UPDGRADE_EXPIRATION_HOURS <=
        VirtualClock::from_time_t(closeTime))
    {
        auto resetParamIfSet = [&](std::optional<uint32>& o) {
            if (o)
            {
                o.reset();
                updated = true;
            }
        };

        resetParamIfSet(res.mProtocolVersion);
        resetParamIfSet(res.mBaseFee);
        resetParamIfSet(res.mMaxTxSize);
        resetParamIfSet(res.mBaseReserve);
        resetParamIfSet(res.mBasePercentageFee);
        return res;
    }

    auto resetParam = [&](std::optional<uint32>& o, uint32 v) {
        if (o && *o == v)
        {
            o.reset();
            updated = true;
        }
    };

    auto resetParamUInt64 = [&](std::optional<uint64>& o, uint64 v) {
            if (o && *o == v)
            {
                o.reset();
                updated = true;
            }
        };


    for (auto it = beginUpdates; it != endUpdates; it++)
    {
        auto& u = *it;
        LedgerUpgrade lu;
        try
        {
            xdr::xdr_from_opaque(u, lu);
        }
        catch (xdr::xdr_runtime_error&)
        {
            continue;
        }

        switch (lu.type())
        {
        case LEDGER_UPGRADE_VERSION:
            resetParam(res.mProtocolVersion, lu.newLedgerVersion());
            break;
        case LEDGER_UPGRADE_BASE_FEE:
            resetParam(res.mBaseFee, lu.newBaseFee());
            break;
        case LEDGER_UPGRADE_MAX_TX_SET_SIZE:
            resetParam(res.mMaxTxSize, lu.newMaxTxSetSize());
            break;
        case LEDGER_UPGRADE_BASE_RESERVE:
            resetParam(res.mBaseReserve, lu.newBaseReserve());
            break;
        case LEDGER_UPGRADE_BASE_PERCENTAGE_FEE:
            resetParam(res.mBasePercentageFee, lu.newBasePercentageFee());
            break;
        case LEDGER_UPGRADE_MAX_FEE:
             resetParamUInt64(res.mMaxFee, lu.newMaxFee());
             break;
        default:
            // skip unknown
            break;
        }
    }
    return res;
}

Upgrades::UpgradeValidity
Upgrades::isValidForApply(UpgradeType const& opaqueUpgrade,
                          LedgerUpgrade& upgrade, LedgerHeader const& header,
                          uint32_t maxLedgerVersion)
{
    try
    {
        xdr::xdr_from_opaque(opaqueUpgrade, upgrade);
    }
    catch (xdr::xdr_runtime_error&)
    {
        return UpgradeValidity::XDR_INVALID;
    }

    bool res = true;
    switch (upgrade.type())
    {
    case LEDGER_UPGRADE_VERSION:
    {
        uint32 newVersion = upgrade.newLedgerVersion();
        // only allow upgrades to a supported version of the protocol
        res = res && (newVersion <= maxLedgerVersion);
        // and enforce versions to be strictly monotonic
        res = res && (newVersion > header.ledgerVersion);
    }
    break;
    case LEDGER_UPGRADE_BASE_FEE:
        res = res && (upgrade.newBaseFee() != 0);
        break;
    case LEDGER_UPGRADE_MAX_TX_SET_SIZE:
        // any size is allowed
        break;
    case LEDGER_UPGRADE_BASE_RESERVE:
        res = res && (upgrade.newBaseReserve() != 0);
        break;
    case LEDGER_UPGRADE_BASE_PERCENTAGE_FEE:
         res = res && (upgrade.newBasePercentageFee() != 0);
         break;
    case LEDGER_UPGRADE_MAX_FEE:
         res = res && (upgrade.newMaxFee() != 0);
         break;
    default:
        res = false;
    }

    return res ? UpgradeValidity::VALID : UpgradeValidity::INVALID;
}

bool
Upgrades::isValidForNomination(LedgerUpgrade const& upgrade,
                               LedgerHeader const& header) const
{
    if (!timeForUpgrade(header.scpValue.closeTime))
    {
        return false;
    }
    switch (upgrade.type())
    {
    case LEDGER_UPGRADE_VERSION:
        return mParams.mProtocolVersion &&
               (upgrade.newLedgerVersion() == *mParams.mProtocolVersion);
    case LEDGER_UPGRADE_BASE_FEE:
        return mParams.mBaseFee && (upgrade.newBaseFee() == *mParams.mBaseFee);
    case LEDGER_UPGRADE_MAX_TX_SET_SIZE:
        return mParams.mMaxTxSize &&
               (upgrade.newMaxTxSetSize() == *mParams.mMaxTxSize);
    case LEDGER_UPGRADE_BASE_RESERVE:
        return mParams.mBaseReserve &&
               (upgrade.newBaseReserve() == *mParams.mBaseReserve);
     case LEDGER_UPGRADE_BASE_PERCENTAGE_FEE:
         return mParams.mBasePercentageFee &&
                 (upgrade.newBasePercentageFee() == *mParams.mBasePercentageFee);
     case LEDGER_UPGRADE_MAX_FEE:
         return mParams.mMaxFee &&
                 (upgrade.newMaxFee() == *mParams.mMaxFee);
    default:
        return false;
    }
}

bool
Upgrades::isValid(UpgradeType const& upgrade, LedgerUpgradeType& upgradeType,
                  bool nomination, Config const& cfg,
                  LedgerHeader const& header) const
{
    LedgerUpgrade lupgrade;
    bool res =
        isValidForApply(upgrade, lupgrade, header,
                        cfg.LEDGER_PROTOCOL_VERSION) == UpgradeValidity::VALID;

    if (nomination)
    {
        res = res && isValidForNomination(lupgrade, header);
    }

    if (res)
    {
        upgradeType = lupgrade.type();
    }
    return res;
}

bool
Upgrades::timeForUpgrade(uint64_t time) const
{
    return mParams.mUpgradeTime <= VirtualClock::from_time_t(time);
}

void
Upgrades::dropAll(Database& db)
{
    db.getSession() << "DROP TABLE IF EXISTS upgradehistory";
    db.getSession() << "CREATE TABLE upgradehistory ("
                       "ledgerseq    INT NOT NULL CHECK (ledgerseq >= 0), "
                       "upgradeindex INT NOT NULL, "
                       "upgrade      TEXT NOT NULL, "
                       "changes      TEXT NOT NULL, "
                       "PRIMARY KEY (ledgerseq, upgradeindex)"
                       ")";
    db.getSession()
        << "CREATE INDEX upgradehistbyseq ON upgradehistory (ledgerseq);";
}

void
Upgrades::storeUpgradeHistory(Database& db, uint32_t ledgerSeq,
                              LedgerUpgrade const& upgrade,
                              LedgerEntryChanges const& changes, int index)
{
    ZoneScoped;
    xdr::opaque_vec<> upgradeContent(xdr::xdr_to_opaque(upgrade));
    std::string upgradeContent64 = decoder::encode_b64(upgradeContent);

    xdr::opaque_vec<> upgradeChanges(xdr::xdr_to_opaque(changes));
    std::string upgradeChanges64 = decoder::encode_b64(upgradeChanges);

    auto prep = db.getPreparedStatement(
        "INSERT INTO upgradehistory "
        "(ledgerseq, upgradeindex,  upgrade,  changes) VALUES "
        "(:seq,      :upgradeindex, :upgrade, :changes)");

    auto& st = prep.statement();
    st.exchange(soci::use(ledgerSeq));
    st.exchange(soci::use(index));
    st.exchange(soci::use(upgradeContent64));
    st.exchange(soci::use(upgradeChanges64));
    st.define_and_bind();
    {
        auto timer = db.getInsertTimer("upgradehistory");
        st.execute(true);
    }

    if (st.get_affected_rows() != 1)
    {
        throw std::runtime_error("Could not update data in SQL");
    }
}

void
Upgrades::deleteOldEntries(Database& db, uint32_t ledgerSeq, uint32_t count)
{
    ZoneScoped;
    DatabaseUtils::deleteOldEntriesHelper(db.getSession(), ledgerSeq, count,
                                          "upgradehistory", "ledgerseq");
}

void
Upgrades::deleteNewerEntries(Database& db, uint32_t ledgerSeq)
{
    ZoneScoped;
    DatabaseUtils::deleteNewerEntriesHelper(db.getSession(), ledgerSeq,
                                            "upgradehistory", "ledgerseq");
}

static void
addLiabilities(std::map<Asset, std::unique_ptr<int64_t>>& liabilities,
               AccountID const& accountID, Asset const& asset, int64_t delta)
{
    auto iter =
        liabilities.insert(std::make_pair(asset, std::make_unique<int64_t>(0)))
            .first;
    if (asset.type() != ASSET_TYPE_NATIVE && accountID == getIssuer(asset))
    {
        return;
    }
    if (iter->second)
    {
        if (!stellar::addBalance(*iter->second, delta))
        {
            iter->second.reset();
        }
    }
}

static int64_t
getAvailableBalanceExcludingLiabilities(AccountID const& accountID,
                                        Asset const& asset,
                                        int64_t balanceAboveReserve,
                                        AbstractLedgerTxn& ltx)
{
    if (asset.type() == ASSET_TYPE_NATIVE)
    {
        return balanceAboveReserve;
    }

    if (accountID == getIssuer(asset))
    {
        return INT64_MAX;
    }
    else
    {
        auto trust = stellar::loadTrustLineWithoutRecord(ltx, accountID, asset);
        if (trust && trust.isAuthorizedToMaintainLiabilities())
        {
            return trust.getBalance();
        }
        else
        {
            return 0;
        }
    }
}

static int64_t
getAvailableLimitExcludingLiabilities(AccountID const& accountID,
                                      Asset const& asset, int64_t balance,
                                      AbstractLedgerTxn& ltx)
{
    if (asset.type() == ASSET_TYPE_NATIVE)
    {
        return INT64_MAX - balance;
    }

    if (accountID == getIssuer(asset))
    {
        return INT64_MAX;
    }
    else
    {
        LedgerKey key(TRUSTLINE);
        key.trustLine().accountID = accountID;
        key.trustLine().asset = assetToTrustLineAsset(asset);
        auto trust = ltx.loadWithoutRecord(key);
        if (trust && isAuthorizedToMaintainLiabilities(trust))
        {
            auto const& tl = trust.current().data.trustLine();
            return tl.limit - tl.balance;
        }
        else
        {
            return 0;
        }
    }
}

static bool
shouldDeleteOffer(Asset const& asset, int64_t effectiveBalance,
                  std::map<Asset, std::unique_ptr<int64_t>> const& liabilities,
                  std::function<int64_t(Asset const&, int64_t)> getCap)
{
    auto iter = liabilities.find(asset);
    if (iter == liabilities.end())
    {
        throw std::runtime_error("liabilities were not calculated");
    }
    // Offers should be deleted if liabilities exceed INT64_MAX (nullptr) or if
    // there are excess liabilities.
    return iter->second ? *iter->second > getCap(asset, effectiveBalance)
                        : true;
}

enum class UpdateOfferResult
{
    Unchanged,
    Adjusted,
    AdjustedToZero,
    Erase
};

static UpdateOfferResult
updateOffer(
    LedgerTxnEntry& offerEntry, int64_t balance, int64_t balanceAboveReserve,
    std::map<Asset, Liabilities>& liabilities,
    std::map<Asset, std::unique_ptr<int64_t>> const& initialBuyingLiabilities,
    std::map<Asset, std::unique_ptr<int64_t>> const& initialSellingLiabilities,
    AbstractLedgerTxn& ltx, LedgerTxnHeader const& header)
{
    using namespace std::placeholders;
    auto& offer = offerEntry.current().data.offer();

    auto availableBalanceBind =
        std::bind(getAvailableBalanceExcludingLiabilities, offer.sellerID, _1,
                  _2, std::ref(ltx));
    auto availableLimitBind = std::bind(getAvailableLimitExcludingLiabilities,
                                        offer.sellerID, _1, _2, std::ref(ltx));

    bool erase =
        shouldDeleteOffer(offer.selling, balanceAboveReserve,
                          initialSellingLiabilities, availableBalanceBind);
    erase = erase ||
            shouldDeleteOffer(offer.buying, balance, initialBuyingLiabilities,
                              availableLimitBind);
    UpdateOfferResult res =
        erase ? UpdateOfferResult::Erase : UpdateOfferResult::Unchanged;

    // If erase == false then we know that the total buying liabilities
    // of the buying asset do not exceed its available limit, and the
    // total selling liabilities of the selling asset do not exceed its
    // available balance. This implies that there are no excess
    // liabilities for this offer, so the only applicable limit is the
    // offer amount. We then use adjustOffer to check that it will
    // satisfy thresholds.
    if (!erase && adjustOffer(offer.price, offer.amount, INT64_MAX) == 0)
    {
        erase = true;
        res = UpdateOfferResult::AdjustedToZero;
    }

    if (!erase)
    {
        // The same logic for adjustOffer discussed above applies here,
        // except that we now actually update the offer to reflect the
        // adjustment.
        auto adjAmount = adjustOffer(offer.price, offer.amount, INT64_MAX);
        if (adjAmount != offer.amount)
        {
            offer.amount = adjAmount;
            res = UpdateOfferResult::Adjusted;
        }

        if (offer.buying.type() == ASSET_TYPE_NATIVE ||
            !(offer.sellerID == getIssuer(offer.buying)))
        {
            if (!stellar::addBalance(
                    liabilities[offer.buying].buying,
                    getOfferBuyingLiabilities(header, offerEntry)))
            {
                throw std::runtime_error("could not add buying "
                                         "liabilities");
            }
        }
        if (offer.selling.type() == ASSET_TYPE_NATIVE ||
            !(offer.sellerID == getIssuer(offer.selling)))
        {
            if (!stellar::addBalance(
                    liabilities[offer.selling].selling,
                    getOfferSellingLiabilities(header, offerEntry)))
            {
                throw std::runtime_error("could not add selling "
                                         "liabilities");
            }
        }
    }
    return res;
}

static UnorderedMap<AccountID, int64_t>
getOfferAccountMinBalances(
    AbstractLedgerTxn& ltx, LedgerTxnHeader const& header,
    std::map<AccountID, std::vector<LedgerTxnEntry>> const& offersByAccount)
{
    UnorderedMap<AccountID, int64_t> minBalanceMap;
    for (auto const& accountOffers : offersByAccount)
    {
        auto const& accountID = accountOffers.first;
        auto accountEntry = stellar::loadAccount(ltx, accountID);
        if (!accountEntry)
        {
            throw std::runtime_error("account does not exist");
        }
        auto const& acc = accountEntry.current().data.account();
        auto minBalance = getMinBalance(header.current(), acc);

        minBalanceMap.emplace(accountID, minBalance);
    }

    return minBalanceMap;
}

static void
eraseOfferWithPossibleSponsorship(AbstractLedgerTxn& ltx,
                                  LedgerTxnHeader const& header,
                                  LedgerTxnEntry& offerEntry,
                                  LedgerTxnEntry& accountEntry,
                                  UnorderedSet<AccountID>& changedAccounts)
{
    LedgerEntry::_ext_t extension = offerEntry.current().ext;
    bool isSponsored = extension.v() == 1 && extension.v1().sponsoringID;
    if (isSponsored)
    {
        // sponsoring account will change
        auto const& sponsoringAcc = *extension.v1().sponsoringID;
        changedAccounts.emplace(sponsoringAcc);
    }

    // This function can't throw here because -
    // If offer is sponsored -
    // 1. ledger version >= 14 is guaranteed
    // 2. numSponsoring for the sponsoring account will be at
    //    least 1 because it's sponsoring this offer
    // 3. The sponsored account will have 1 subEntry and 1
    //    numSponsored because of this offer

    // If offer is not sponsored -
    // 1. the offers account will have at least 1 subEntry
    removeEntryWithPossibleSponsorship(ltx, header, offerEntry.current(),
                                       accountEntry);

    offerEntry.erase();
}

// This function is used to bring offers and liabilities into a valid state.
// For every account that has offers,
//   1. Calculate total liabilities for each asset
//   2. For every asset with excess buying liabilities according to (1), erase
//      all offers buying that asset. For every asset with excess selling
//      liabilities according to (1), erase all offers selling that asset.
//   3. Update liabilities to reflect offers remaining in the book.
// It is essential to note that the excess liabilities are determined only
// using the initial result of step (1), so it does not matter what order the
// offers are processed.
static void
prepareLiabilities(AbstractLedgerTxn& ltx, LedgerTxnHeader const& header)
{
    CLOG_INFO(Ledger, "Starting prepareLiabilities");

    auto offersByAccount = ltx.loadAllOffers();

    UnorderedSet<AccountID> changedAccounts;
    uint64_t nChangedTrustLines = 0;

    std::map<UpdateOfferResult, uint64_t> nUpdatedOffers;

    // We want to keep track of the original minBalances before they are changed
    // due to sponsorship changes from deleted offers
    auto offerAccountMinBalanceMap =
        getOfferAccountMinBalances(ltx, header, offersByAccount);

    for (auto& accountOffers : offersByAccount)
    {
        // The purpose of std::unique_ptr here is to have a special value
        // (nullptr) to indicate that an integer overflow would have occurred.
        // Overflow is possible here because existing offers were not
        // constrainted to have int64_t liabilities. This must be carefully
        // handled in what follows.
        std::map<Asset, std::unique_ptr<int64_t>> initialBuyingLiabilities;
        std::map<Asset, std::unique_ptr<int64_t>> initialSellingLiabilities;
        for (auto const& offerEntry : accountOffers.second)
        {
            auto const& offer = offerEntry.current().data.offer();
            addLiabilities(initialBuyingLiabilities, offer.sellerID,
                           offer.buying,
                           getOfferBuyingLiabilities(header, offerEntry));
            addLiabilities(initialSellingLiabilities, offer.sellerID,
                           offer.selling,
                           getOfferSellingLiabilities(header, offerEntry));
        }

        auto accountEntry = stellar::loadAccount(ltx, accountOffers.first);
        if (!accountEntry)
        {
            throw std::runtime_error("account does not exist");
        }
        auto const& acc = accountEntry.current().data.account();
        AccountEntry const accountBefore = acc;

        // balanceAboveReserve must exclude native selling liabilities, since
        // these are in the process of being recalculated from scratch.
        int64_t balance = acc.balance;

        auto it = offerAccountMinBalanceMap.find(accountOffers.first);
        if (it == offerAccountMinBalanceMap.end())
        {
            // this shouldn't happen. getOfferAccountMinBalances added all keys
            // from offersByAccount
            throw std::runtime_error("min balance missing from map");
        }

        int64_t minBalance = it->second;
        int64_t balanceAboveReserve = balance - minBalance;

        std::map<Asset, Liabilities> liabilities;
        for (auto& offerEntry : accountOffers.second)
        {
            auto offerID = offerEntry.current().data.offer().offerID;
            auto res = updateOffer(offerEntry, balance, balanceAboveReserve,
                                   liabilities, initialBuyingLiabilities,
                                   initialSellingLiabilities, ltx, header);
            if (res == UpdateOfferResult::AdjustedToZero ||
                res == UpdateOfferResult::Erase)
            {
                eraseOfferWithPossibleSponsorship(
                    ltx, header, offerEntry, accountEntry, changedAccounts);
            }

            ++nUpdatedOffers[res];
            if (res != UpdateOfferResult::Unchanged)
            {
                std::string message;
                switch (res)
                {
                case UpdateOfferResult::Adjusted:
                    message = " was adjusted";
                    break;
                case UpdateOfferResult::AdjustedToZero:
                    message = " was adjusted to zero";
                    break;
                case UpdateOfferResult::Erase:
                    message = " was erased";
                    break;
                default:
                    throw std::runtime_error("Unknown UpdateOfferResult");
                }
                CLOG_DEBUG(Ledger, "Offer with offerID={}{}", offerID, message);
            }
        }

        for (auto const& assetLiabilities : liabilities)
        {
            Asset const& asset = assetLiabilities.first;
            Liabilities const& liab = assetLiabilities.second;
            if (asset.type() == ASSET_TYPE_NATIVE)
            {
                int64_t deltaSelling =
                    liab.selling - getSellingLiabilities(header, accountEntry);
                int64_t deltaBuying =
                    liab.buying - getBuyingLiabilities(header, accountEntry);
                if (!addSellingLiabilities(header, accountEntry, deltaSelling))
                {
                    throw std::runtime_error("invalid selling liabilities "
                                             "during upgrade");
                }
                if (!addBuyingLiabilities(header, accountEntry, deltaBuying))
                {
                    throw std::runtime_error("invalid buying liabilities "
                                             "during upgrade");
                }
            }
            else
            {
                auto trustEntry =
                    stellar::loadTrustLine(ltx, accountOffers.first, asset);
                int64_t deltaSelling =
                    liab.selling - trustEntry.getSellingLiabilities(header);
                int64_t deltaBuying =
                    liab.buying - trustEntry.getBuyingLiabilities(header);
                if (deltaSelling != 0 || deltaBuying != 0)
                {
                    ++nChangedTrustLines;
                }

                // the deltas should only be positive when liabilities were
                // introduced in ledgerVersion 10
                if (header.current().ledgerVersion > 10 &&
                    (deltaSelling > 0 || deltaBuying > 0))
                {
                    throw std::runtime_error("invalid liabilities delta");
                }

                if (!trustEntry.addSellingLiabilities(header, deltaSelling))
                {
                    throw std::runtime_error("invalid selling liabilities "
                                             "during upgrade");
                }
                if (!trustEntry.addBuyingLiabilities(header, deltaBuying))
                {
                    throw std::runtime_error("invalid buying liabilities "
                                             "during upgrade");
                }
            }
        }

        if (!(acc == accountBefore))
        {
            changedAccounts.emplace(acc.accountID);
        }
    }

    CLOG_INFO(Ledger,
              "prepareLiabilities completed with {} accounts modified, {} "
              "trustlines modified, {} offers adjusted, {} offers adjusted to "
              "zero, and {} offers erased",
              changedAccounts.size(), nChangedTrustLines,
              nUpdatedOffers[UpdateOfferResult::Adjusted],
              nUpdatedOffers[UpdateOfferResult::AdjustedToZero],
              nUpdatedOffers[UpdateOfferResult::Erase]);
}

static void
upgradeFromProtocol15To16(AbstractLedgerTxn& ltx)
{
    if (gIsProductionNetwork)
    {
        auto const sellerStrKey =
            "GBGP52VDS2U3F4VZHEMD4MDDM7YIODXLYVGOZLYSTAD6PZK45JXILTAX";
        auto const offerID = 289733046;

        auto const sellerID = KeyUtils::fromStrKey<PublicKey>(sellerStrKey);
        auto seller = stellar::loadAccountWithoutRecord(ltx, sellerID);
        auto offer = stellar::loadOffer(ltx, sellerID, offerID);

        if (offer)
        {
            // Seller exists if offer exists
            auto const& ae = seller.current().data.account();
            if (ae.ext.v() == 1 && ae.ext.v1().ext.v() == 2)
            {
                CLOG_ERROR(Ledger,
                           "Account {} has AccountEntryExtensionV2, cannot "
                           "complete upgrade",
                           sellerStrKey);
                return;
            }

            auto const sponsorStrKey =
                "GAS3CQSW3HE27IF5KDWKCM7K6FG6AHRHWOUVBUWIRV4ZGTJMPBXNGATF";
            auto const sponsorID =
                KeyUtils::fromStrKey<PublicKey>(sponsorStrKey);
            auto const& le = offer.current();
            if (le.ext.v() == 1 && le.ext.v1().sponsoringID &&
                *le.ext.v1().sponsoringID == sponsorID)
            {
                offer.current().ext.v(0);
                CLOG_ERROR(Ledger, "Sponsorship removed from offer {}",
                           offerID);
                return;
            }
        }

        CLOG_ERROR(Ledger, "Offer {} does not exist", offerID);
    }
}

void
Upgrades::applyVersionUpgrade(AbstractLedgerTxn& ltx, uint32_t newVersion)
{
    auto header = ltx.loadHeader();
    uint32_t prevVersion = header.current().ledgerVersion;

    header.current().ledgerVersion = newVersion;
    if (header.current().ledgerVersion >= 10 && prevVersion < 10)
    {
        prepareLiabilities(ltx, header);
    }
    else if (header.current().ledgerVersion == 16 && prevVersion == 15)
    {
        upgradeFromProtocol15To16(ltx);
    }
}

void
Upgrades::applyReserveUpgrade(AbstractLedgerTxn& ltx, uint32_t newReserve)
{
    auto header = ltx.loadHeader();
    bool didReserveIncrease = newReserve > header.current().baseReserve;

    header.current().baseReserve = newReserve;
    if (header.current().ledgerVersion >= 10 && didReserveIncrease)
    {
        prepareLiabilities(ltx, header);
    }
}
}<|MERGE_RESOLUTION|>--- conflicted
+++ resolved
@@ -244,14 +244,9 @@
     case LEDGER_UPGRADE_BASE_RESERVE:
         return fmt::format("basereserve={0}", upgrade.newBaseReserve());
     case LEDGER_UPGRADE_BASE_PERCENTAGE_FEE:
-<<<<<<< HEAD
-        return fmt::format("basepercentagefee={0}",
-                           upgrade.newBasePercentageFee());
-=======
          return fmt::format("basepercentagefee={0}", upgrade.newBasePercentageFee());
      case LEDGER_UPGRADE_MAX_FEE:
          return fmt::format("maxfee={0}", upgrade.newMaxFee());
->>>>>>> 51b096f5
     default:
         return "<unsupported>";
     }
