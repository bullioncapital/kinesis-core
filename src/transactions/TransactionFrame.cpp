--- conflicted
+++ resolved
@@ -171,10 +171,6 @@
     for (auto& op : mOperations)
     {
         auto operation = op->getOperation();
-<<<<<<< HEAD
-        // std::cout << xdr::xdr_to_string(operation, "OPERATION");
-=======
->>>>>>> 51b096f5
         auto operationType = operation.body.type();
         if (operationType == CREATE_ACCOUNT)
         {
@@ -191,12 +187,6 @@
         }
     }
 
-<<<<<<< HEAD
-    accumulatedBasePercentageFee +=(int64_t)(totalAmount * basePercentageFeeRate);
-    int64_t totalFee = baseFee + accumulatedBasePercentageFee;
-    std::cout << "Amount: " << totalAmount << ", baseFee: " << baseFee
-              << ", totalFee: " << totalFee << std::endl;
-=======
     accumulatedBasePercentageFee +=
         (int64_t)(totalAmount * basePercentageFeeRate);
     int64_t totalFee = baseFee + accumulatedBasePercentageFee;
@@ -204,7 +194,6 @@
 //        baseFee, totalAmount, totalFee
 //    );
     totalFee=totalFee>header.maxFee?header.maxFee:totalFee;
->>>>>>> 51b096f5
     return totalFee;
 }
 #else
@@ -216,18 +205,6 @@
 }
 #endif
 
-<<<<<<< HEAD
-#ifdef _KINESIS
-int64_t
-TransactionFrame::getFee(LedgerHeader const& header, int64_t baseFee,
-                         bool applying) const
-{
-    std::cout << "getFee(., baseFee=" << baseFee << ", applying: " << applying << ")" << std::endl;
-    return getMinFee(header);
-}
-#else
-=======
->>>>>>> 51b096f5
 int64_t
 TransactionFrame::getFee(LedgerHeader const& header, int64_t baseFee,
                          bool applying) const
