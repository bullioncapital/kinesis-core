--- conflicted
+++ resolved
@@ -209,34 +209,6 @@
 }
 
 int64_t
-TransactionFrame::getFeeBid() const
-{
-<<<<<<< HEAD
-    int64_t fullFee = getFullFee();
-#ifdef ENABLE_NEXT_PROTOCOL_VERSION_UNSAFE_FOR_PRODUCTION
-    if (!isSoroban())
-    {
-        return fullFee;
-    }
-    // We rely here on the Soroban fee being computed at
-    // this point.
-    releaseAssertOrThrow(mSorobanResourceFee);
-    return std::max(fullFee - mSorobanResourceFee->fee,
-                    static_cast<int64_t>(0));
-#else
-    return fullFee;
-#endif
-=======
-    auto feeBid = mEnvelope.type() == ENVELOPE_TYPE_TX_V0
-                      ? mEnvelope.v0().tx.fee
-                      : mEnvelope.v1().tx.fee;
-    //  CLOG_DEBUG(Tx, "**Kinesis** TransactionFrame::getFeeBid() - feeBid: {}",
-    //  feeBid);
-    return feeBid;
->>>>>>> c3fe7474
-}
-
-int64_t
 TransactionFrame::getFee(LedgerHeader const& header,
                          std::optional<int64_t> baseFee, bool applying) const
 {
